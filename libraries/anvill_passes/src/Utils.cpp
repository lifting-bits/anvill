/*
 * Copyright (c) 2021 Trail of Bits, Inc.
 *
 * This program is free software: you can redistribute it and/or modify
 * it under the terms of the GNU Affero General Public License as
 * published by the Free Software Foundation, either version 3 of the
 * License, or (at your option) any later version.
 *
 * This program is distributed in the hope that it will be useful,
 * but WITHOUT ANY WARRANTY; without even the implied warranty of
 * MERCHANTABILITY or FITNESS FOR A PARTICULAR PURPOSE.  See the
 * GNU Affero General Public License for more details.
 *
 * You should have received a copy of the GNU Affero General Public License
 * along with this program.  If not, see <http://www.gnu.org/licenses/>.
 */

#include "Utils.h"

#include <glog/logging.h>

#include <llvm/IR/Constant.h>
#include <llvm/IR/Constants.h>
#include <llvm/IR/Function.h>
#include <llvm/IR/InstIterator.h>
#include <llvm/IR/Instruction.h>
#include <llvm/IR/Instructions.h>
#include <llvm/IR/IRBuilder.h>

#include <remill/BC/Util.h>

namespace anvill {

// Find all function calls in `func` such that `pred(call)` returns `true`.
std::vector<llvm::CallBase *>
FindFunctionCalls(llvm::Function &func,
                  std::function<bool(llvm::CallBase *)> pred) {
  std::vector<llvm::CallBase *> found;
  for (auto &inst : llvm::instructions(func)) {
    if (auto call = llvm::dyn_cast<llvm::CallBase>(&inst); call && pred(call)) {
      found.push_back(call);
    }
  }
  return found;
}

<<<<<<< HEAD
namespace {

// Convert the constant `val` to have the pointer type `dest_ptr_ty`.
llvm::Value *ConvertConstantToPointer(
    llvm::IRBuilder<> &ir, const llvm::DataLayout &dl,
    llvm::Constant *val_to_convert, llvm::PointerType *dest_ptr_ty) {
  const auto type = val_to_convert->getType();

  // Cast a pointer to a pointer type.
  if (auto ptr_ty = llvm::dyn_cast<llvm::PointerType>(type)) {
    if (ptr_ty->getAddressSpace() != dest_ptr_ty->getAddressSpace()) {
      const auto new_ptr_ty =
          ptr_ty->getElementType()->getPointerTo(dest_ptr_ty->getAddressSpace());
      val_to_convert = llvm::ConstantExpr::getAddrSpaceCast(val_to_convert, new_ptr_ty);
      ptr_ty = new_ptr_ty;
    }

    if (ptr_ty == dest_ptr_ty) {
      return val_to_convert;

    } else {
      return remill::BuildPointerToOffset(ir, val_to_convert, 0, dest_ptr_ty);
    }

  // Cast an integer to a pointer type.
  } else if (auto int_ty = llvm::dyn_cast<llvm::IntegerType>(type)) {
    const auto pointer_width = dl.getPointerTypeSizeInBits(dest_ptr_ty);
    if (int_ty->getPrimitiveSizeInBits().getKnownMinSize() <
        pointer_width) {
      int_ty = llvm::Type::getIntNTy(val_to_convert->getContext(),
                                     pointer_width);
      val_to_convert = llvm::ConstantExpr::getZExt(val_to_convert, int_ty);
    }

    return llvm::ConstantExpr::getIntToPtr(val_to_convert, dest_ptr_ty);

  } else {
    LOG(ERROR)
        << "Unanticipated conversion from " << remill::LLVMThingToString(type)
        << " to " << remill::LLVMThingToString(dest_ptr_ty);
    return llvm::ConstantExpr::getBitCast(val_to_convert, dest_ptr_ty);
  }
}


// Convert the constant `val` to have the pointer type `dest_ptr_ty`.
llvm::Value *ConvertValueToPointer(
    llvm::IRBuilder<> &ir, const llvm::DataLayout &dl,
    llvm::Value *val_to_convert, llvm::PointerType *dest_ptr_ty) {
  const auto type = val_to_convert->getType();

  // Cast a pointer to a pointer type.
  if (auto ptr_ty = llvm::dyn_cast<llvm::PointerType>(type)) {
    if (ptr_ty->getAddressSpace() != dest_ptr_ty->getAddressSpace()) {
      const auto new_ptr_ty =
          ptr_ty->getElementType()->getPointerTo(dest_ptr_ty->getAddressSpace());
      val_to_convert = ir.CreateAddrSpaceCast(val_to_convert, new_ptr_ty);
      ptr_ty = new_ptr_ty;
    }

    if (ptr_ty == dest_ptr_ty) {
      return val_to_convert;

    } else {
      return remill::BuildPointerToOffset(ir, val_to_convert, 0, dest_ptr_ty);
    }

  // Cast an integer to a pointer type.
  } else if (auto int_ty = llvm::dyn_cast<llvm::IntegerType>(type)) {
    const auto pointer_width = dl.getPointerTypeSizeInBits(dest_ptr_ty);
    if (int_ty->getPrimitiveSizeInBits().getKnownMinSize() <
        pointer_width) {
      int_ty = llvm::Type::getIntNTy(val_to_convert->getContext(),
                                     pointer_width);
      val_to_convert = ir.CreateZExt(val_to_convert, int_ty);
    }

    return ir.CreateIntToPtr(val_to_convert, dest_ptr_ty);

  } else {
    return ir.CreateBitOrPointerCast(val_to_convert, dest_ptr_ty);
  }
}

}  // namespace

// Convert the constant `val` to have the pointer type `dest_ptr_ty`.
llvm::Value *ConvertToPointer(
    llvm::Instruction *usage_site, llvm::Value *val_to_convert,
    llvm::PointerType *dest_ptr_ty) {

  llvm::IRBuilder<> ir(usage_site);
  const auto &dl = usage_site->getModule()->getDataLayout();
  if (auto cv = llvm::dyn_cast<llvm::Constant>(val_to_convert)) {
    return ConvertConstantToPointer(ir, dl, cv, dest_ptr_ty);
  } else {
    return ConvertValueToPointer(ir, dl, val_to_convert, dest_ptr_ty);
  }
=======
std::string GetModuleIR(llvm::Module &module) {
  std::string output;

  llvm::raw_string_ostream output_stream(output);
  module.print(output_stream, nullptr);

  return output;
>>>>>>> fe85eab4
}

}  // namespace anvill<|MERGE_RESOLUTION|>--- conflicted
+++ resolved
@@ -18,15 +18,13 @@
 #include "Utils.h"
 
 #include <glog/logging.h>
-
 #include <llvm/IR/Constant.h>
 #include <llvm/IR/Constants.h>
 #include <llvm/IR/Function.h>
+#include <llvm/IR/IRBuilder.h>
 #include <llvm/IR/InstIterator.h>
 #include <llvm/IR/Instruction.h>
 #include <llvm/IR/Instructions.h>
-#include <llvm/IR/IRBuilder.h>
-
 #include <remill/BC/Util.h>
 
 namespace anvill {
@@ -44,21 +42,22 @@
   return found;
 }
 
-<<<<<<< HEAD
 namespace {
 
 // Convert the constant `val` to have the pointer type `dest_ptr_ty`.
-llvm::Value *ConvertConstantToPointer(
-    llvm::IRBuilder<> &ir, const llvm::DataLayout &dl,
-    llvm::Constant *val_to_convert, llvm::PointerType *dest_ptr_ty) {
+llvm::Value *ConvertConstantToPointer(llvm::IRBuilder<> &ir,
+                                      const llvm::DataLayout &dl,
+                                      llvm::Constant *val_to_convert,
+                                      llvm::PointerType *dest_ptr_ty) {
   const auto type = val_to_convert->getType();
 
   // Cast a pointer to a pointer type.
   if (auto ptr_ty = llvm::dyn_cast<llvm::PointerType>(type)) {
     if (ptr_ty->getAddressSpace() != dest_ptr_ty->getAddressSpace()) {
-      const auto new_ptr_ty =
-          ptr_ty->getElementType()->getPointerTo(dest_ptr_ty->getAddressSpace());
-      val_to_convert = llvm::ConstantExpr::getAddrSpaceCast(val_to_convert, new_ptr_ty);
+      const auto new_ptr_ty = ptr_ty->getElementType()->getPointerTo(
+          dest_ptr_ty->getAddressSpace());
+      val_to_convert =
+          llvm::ConstantExpr::getAddrSpaceCast(val_to_convert, new_ptr_ty);
       ptr_ty = new_ptr_ty;
     }
 
@@ -72,35 +71,35 @@
   // Cast an integer to a pointer type.
   } else if (auto int_ty = llvm::dyn_cast<llvm::IntegerType>(type)) {
     const auto pointer_width = dl.getPointerTypeSizeInBits(dest_ptr_ty);
-    if (int_ty->getPrimitiveSizeInBits().getKnownMinSize() <
-        pointer_width) {
-      int_ty = llvm::Type::getIntNTy(val_to_convert->getContext(),
-                                     pointer_width);
+    if (int_ty->getPrimitiveSizeInBits().getKnownMinSize() < pointer_width) {
+      int_ty =
+          llvm::Type::getIntNTy(val_to_convert->getContext(), pointer_width);
       val_to_convert = llvm::ConstantExpr::getZExt(val_to_convert, int_ty);
     }
 
     return llvm::ConstantExpr::getIntToPtr(val_to_convert, dest_ptr_ty);
 
   } else {
-    LOG(ERROR)
-        << "Unanticipated conversion from " << remill::LLVMThingToString(type)
-        << " to " << remill::LLVMThingToString(dest_ptr_ty);
+    LOG(ERROR) << "Unanticipated conversion from "
+               << remill::LLVMThingToString(type) << " to "
+               << remill::LLVMThingToString(dest_ptr_ty);
     return llvm::ConstantExpr::getBitCast(val_to_convert, dest_ptr_ty);
   }
 }
 
 
 // Convert the constant `val` to have the pointer type `dest_ptr_ty`.
-llvm::Value *ConvertValueToPointer(
-    llvm::IRBuilder<> &ir, const llvm::DataLayout &dl,
-    llvm::Value *val_to_convert, llvm::PointerType *dest_ptr_ty) {
+llvm::Value *ConvertValueToPointer(llvm::IRBuilder<> &ir,
+                                   const llvm::DataLayout &dl,
+                                   llvm::Value *val_to_convert,
+                                   llvm::PointerType *dest_ptr_ty) {
   const auto type = val_to_convert->getType();
 
   // Cast a pointer to a pointer type.
   if (auto ptr_ty = llvm::dyn_cast<llvm::PointerType>(type)) {
     if (ptr_ty->getAddressSpace() != dest_ptr_ty->getAddressSpace()) {
-      const auto new_ptr_ty =
-          ptr_ty->getElementType()->getPointerTo(dest_ptr_ty->getAddressSpace());
+      const auto new_ptr_ty = ptr_ty->getElementType()->getPointerTo(
+          dest_ptr_ty->getAddressSpace());
       val_to_convert = ir.CreateAddrSpaceCast(val_to_convert, new_ptr_ty);
       ptr_ty = new_ptr_ty;
     }
@@ -115,10 +114,9 @@
   // Cast an integer to a pointer type.
   } else if (auto int_ty = llvm::dyn_cast<llvm::IntegerType>(type)) {
     const auto pointer_width = dl.getPointerTypeSizeInBits(dest_ptr_ty);
-    if (int_ty->getPrimitiveSizeInBits().getKnownMinSize() <
-        pointer_width) {
-      int_ty = llvm::Type::getIntNTy(val_to_convert->getContext(),
-                                     pointer_width);
+    if (int_ty->getPrimitiveSizeInBits().getKnownMinSize() < pointer_width) {
+      int_ty =
+          llvm::Type::getIntNTy(val_to_convert->getContext(), pointer_width);
       val_to_convert = ir.CreateZExt(val_to_convert, int_ty);
     }
 
@@ -132,9 +130,9 @@
 }  // namespace
 
 // Convert the constant `val` to have the pointer type `dest_ptr_ty`.
-llvm::Value *ConvertToPointer(
-    llvm::Instruction *usage_site, llvm::Value *val_to_convert,
-    llvm::PointerType *dest_ptr_ty) {
+llvm::Value *ConvertToPointer(llvm::Instruction *usage_site,
+                              llvm::Value *val_to_convert,
+                              llvm::PointerType *dest_ptr_ty) {
 
   llvm::IRBuilder<> ir(usage_site);
   const auto &dl = usage_site->getModule()->getDataLayout();
@@ -143,7 +141,18 @@
   } else {
     return ConvertValueToPointer(ir, dl, val_to_convert, dest_ptr_ty);
   }
-=======
+}
+
+// Returns the function's IR
+std::string GetFunctionIR(llvm::Function &func) {
+  std::string output;
+
+  llvm::raw_string_ostream output_stream(output);
+  func.print(output_stream, nullptr);
+
+  return output;
+}
+
 std::string GetModuleIR(llvm::Module &module) {
   std::string output;
 
@@ -151,7 +160,6 @@
   module.print(output_stream, nullptr);
 
   return output;
->>>>>>> fe85eab4
 }
 
 }  // namespace anvill