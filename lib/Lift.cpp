--- conflicted
+++ resolved
@@ -149,263 +149,6 @@
   return nullptr;
 }
 
-<<<<<<< HEAD
-// Clear out LLVM variable names. They're usually not helpful.
-static void ClearVariableNames(llvm::Function *func) {
-  for (auto &block : *func) {
-    block.setName("");
-    for (auto &inst : block) {
-      if (inst.hasName()) {
-        inst.setName("");
-      }
-    }
-  }
-}
-
-// A function that ensures that the memory pointer escapes, and thus none of
-// the memory writes at the end of a function are lost.
-static llvm::Function *
-GetMemoryEscapeFunc(const remill::IntrinsicTable &intrinsics) {
-  auto module = intrinsics.error->getParent();
-  auto &context = module->getContext();
-
-  auto name = "__anvill_memory_escape";
-  if (auto func = module->getFunction(name)) {
-    return func;
-  }
-
-  llvm::Type *params[] = {
-      remill::NthArgument(intrinsics.error, remill::kMemoryPointerArgNum)
-          ->getType()};
-  auto type =
-      llvm::FunctionType::get(llvm::Type::getVoidTy(context), params, false);
-  return llvm::Function::Create(type, llvm::GlobalValue::ExternalLinkage, name,
-                                module);
-}
-
-// Create an adaptor function that converts lifted state to native state.
-// This function is marked as always-inline so that when a lifted function
-// calls this function, it ends up doing so in a way that, post-optimization,
-// ends up calling the higher-level function.
-static llvm::Function *
-CreateLiftedToABIAdaptor(const std::string &name,
-                         const remill::IntrinsicTable &intrinsics,
-                         const anvill::FunctionDecl *decl) {
-
-  std::stringstream ss;
-  ss << name << ".anvill.lifted_to_native";
-  auto lifted_name = ss.str();
-  auto module = intrinsics.error->getParent();
-  auto adaptor = remill::DeclareLiftedFunction(module, lifted_name);
-
-  if (!adaptor->isDeclaration()) {
-    return adaptor;  // Already defined.
-  }
-
-  // Declare all registers in that function. Makes life easier.
-  remill::CloneBlockFunctionInto(adaptor);
-
-  auto block = &(adaptor->getEntryBlock());
-  auto state_ptr = remill::LoadStatePointer(block);
-  auto mem_ptr = remill::LoadMemoryPointer(block);
-  auto new_mem_ptr =
-      decl->CallFromLiftedBlock(name, intrinsics, block, state_ptr, mem_ptr);
-
-  llvm::IRBuilder<> ir(block);
-  ir.CreateRet(new_mem_ptr);
-
-  adaptor->removeFnAttr(llvm::Attribute::NoInline);
-  adaptor->addFnAttr(llvm::Attribute::InlineHint);
-  adaptor->addFnAttr(llvm::Attribute::AlwaysInline);
-  adaptor->setLinkage(llvm::GlobalValue::PrivateLinkage);
-
-  return adaptor;
-}
-
-static void ReplaceLiftedCalls(const FunctionDecl *decl,
-                               llvm::Function *lifted_func) {
-
-  // Create adaptor function
-  remill::IntrinsicTable intrinsics(lifted_func->getParent());
-  auto name = CreateFunctionName(decl->address);
-  auto adaptor = CreateLiftedToABIAdaptor(name, intrinsics, decl);
-
-  // Replace calls
-  for (auto call : remill::CallersOf(lifted_func)) {
-    call->setCalledFunction(adaptor);
-  }
-}
-
-static void DefineABIFunction(const FunctionDecl *decl,
-                              llvm::Function *lifted_func) {
-
-  // Set inlining attributes for lifted function
-  lifted_func->removeFnAttr(llvm::Attribute::NoInline);
-  lifted_func->addFnAttr(llvm::Attribute::InlineHint);
-  lifted_func->addFnAttr(llvm::Attribute::AlwaysInline);
-
-  // Get module and context from the lifted function
-  auto module = lifted_func->getParent();
-  auto &ctx = module->getContext();
-
-  // Declare ABI-level function
-  auto abi_func = decl->DeclareInModule(CreateFunctionName(decl->address), *module);
-
-  // Get arch from the ABI-level function
-  auto arch = decl->arch;
-  CHECK_EQ(arch->context, &ctx);
-
-  // Create a state structure and a stack frame in the ABI-level function
-  // and we'll call the lifted function with that. The lifted function
-  // will get inlined into this function.
-  auto block = llvm::BasicBlock::Create(ctx, "", abi_func);
-  llvm::IRBuilder<> ir(block);
-
-  // Create a memory pointer.
-  auto mem_ptr_type = remill::MemoryPointerType(module);
-  llvm::Value *mem_ptr = llvm::Constant::getNullValue(mem_ptr_type);
-
-  // Stack-allocate a state pointer.
-  auto state_ptr_type = remill::StatePointerType(module);
-  auto state_type = state_ptr_type->getElementType();
-  auto state_ptr = ir.CreateAlloca(state_type);
-
-  // Get or create globals for all top-level registers. The idea here is that
-  // the spec could feasibly miss some dependencies, and so after optimization,
-  // we'll be able to observe uses of `__anvill_reg_*` globals, and handle
-  // them appropriately.
-  // arch->ForEachRegister([=, &ir](const remill::Register *reg_) {
-  //   if (auto reg = reg_->EnclosingRegister(); reg_ == reg) {
-  //     std::stringstream ss;
-  //     ss << "__anvill_reg_" << reg->name;
-  //     const auto reg_name = ss.str();
-  //     auto reg_global = module->getGlobalVariable(reg_name);
-  //     if (!reg_global) {
-  //       reg_global = new llvm::GlobalVariable(
-  //           *module, reg->type, false, llvm::GlobalValue::ExternalLinkage,
-  //           nullptr, reg_name);
-  //     }
-  //     auto reg_ptr = reg->AddressOf(state_ptr, block);
-  //     ir.CreateStore(ir.CreateLoad(reg_global), reg_ptr);
-  //   }
-  // });
-
-  // Store the program counter into the state.
-  auto pc_reg = arch->RegisterByName(arch->ProgramCounterRegisterName());
-  auto pc_reg_ptr = pc_reg->AddressOf(state_ptr, block);
-
-  auto base_pc = module->getGlobalVariable("__anvill_pc");
-  if (!base_pc) {
-    base_pc = new llvm::GlobalVariable(
-        *module, llvm::Type::getInt8Ty(ctx), false,
-        llvm::GlobalValue::ExternalLinkage, nullptr, "__anvill_pc");
-  }
-
-  auto pc = llvm::ConstantExpr::getAdd(
-      llvm::ConstantExpr::getPtrToInt(base_pc, pc_reg->type),
-      llvm::ConstantInt::get(pc_reg->type, decl->address, false));
-  ir.SetInsertPoint(block);
-  ir.CreateStore(pc, pc_reg_ptr);
-
-  // Initialize the stack pointer.
-  auto sp_reg = arch->RegisterByName(arch->StackPointerRegisterName());
-  auto sp_reg_ptr = sp_reg->AddressOf(state_ptr, block);
-
-  auto base_sp = module->getGlobalVariable("__anvill_sp");
-  if (!base_sp) {
-    base_sp = new llvm::GlobalVariable(
-        *module, llvm::Type::getInt8Ty(ctx), false,
-        llvm::GlobalValue::ExternalLinkage, nullptr, "__anvill_sp");
-  }
-
-  auto sp = llvm::ConstantExpr::getPtrToInt(base_sp, sp_reg->type);
-  ir.SetInsertPoint(block);
-  ir.CreateStore(sp, sp_reg_ptr);
-
-  // Put the function's return address wherever it needs to go.
-  auto base_ra = module->getGlobalVariable("__anvill_ra");
-  if (!base_ra) {
-    base_ra = new llvm::GlobalVariable(
-        *module, llvm::Type::getInt8Ty(ctx), false,
-        llvm::GlobalValue::ExternalLinkage, nullptr, "__anvill_ra");
-  }
-
-  auto ret_addr = llvm::ConstantExpr::getPtrToInt(base_ra, pc_reg->type);
-
-  remill::IntrinsicTable intrinsics(module);
-  mem_ptr = StoreNativeValue(ret_addr, decl->return_address, intrinsics, block,
-                             state_ptr, mem_ptr);
-
-  // Store the function parameters either into the state struct
-  // or into memory (likely the stack).
-  auto arg_index = 0u;
-  for (auto &arg : abi_func->args()) {
-    const auto &param_decl = decl->params[arg_index++];
-    mem_ptr = StoreNativeValue(&arg, param_decl, intrinsics, block, state_ptr,
-                               mem_ptr);
-  }
-
-  // Create a call to ABI to lifted function
-  llvm::Value *lifted_func_args[remill::kNumBlockArgs] = {};
-  lifted_func_args[remill::kStatePointerArgNum] = state_ptr;
-  lifted_func_args[remill::kMemoryPointerArgNum] = mem_ptr;
-  lifted_func_args[remill::kPCArgNum] = pc;
-  auto call_to_lifted_func = ir.CreateCall(lifted_func, lifted_func_args);
-  mem_ptr = call_to_lifted_func;
-
-  // Retrieve return values from lifted function
-  llvm::Value *ret_val = nullptr;
-  if (decl->returns.size() == 1) {
-    ret_val = LoadLiftedValue(decl->returns.front(), intrinsics, block,
-                              state_ptr, mem_ptr);
-    ir.SetInsertPoint(block);
-
-  } else if (1 < decl->returns.size()) {
-    ret_val = llvm::UndefValue::get(abi_func->getReturnType());
-    auto index = 0u;
-    for (auto &ret_decl : decl->returns) {
-      auto partial_ret_val =
-          LoadLiftedValue(ret_decl, intrinsics, block, state_ptr, mem_ptr);
-      ir.SetInsertPoint(block);
-      unsigned indexes[] = {index};
-      ret_val = ir.CreateInsertValue(ret_val, partial_ret_val, indexes);
-      index += 1;
-    }
-  }
-
-  auto memory_escape = GetMemoryEscapeFunc(intrinsics);
-  llvm::Value *escape_args[] = {mem_ptr};
-  ir.CreateCall(memory_escape, escape_args);
-
-  if (ret_val) {
-    ir.CreateRet(ret_val);
-  } else {
-    ir.CreateRetVoid();
-  }
-
-  llvm::InlineFunctionInfo info;
-  llvm::InlineFunction(call_to_lifted_func, info);
-
-  std::vector<llvm::CallInst *> calls_to_inline;
-  for (auto &block : *abi_func) {
-    for (auto &inst : block) {
-      if (auto call_inst = llvm::dyn_cast<llvm::CallInst>(&inst)) {
-        calls_to_inline.push_back(call_inst);
-      }
-    }
-  }
-
-  for (auto call_inst : calls_to_inline) {
-    llvm::InlineFunctionInfo info;
-    llvm::InlineFunction(call_inst, info);
-  }
-
-  ClearVariableNames(abi_func);
-}
-}  // namespace
-
-=======
->>>>>>> f298ffdf
 // Produce one or more instructions in `in_block` to store the
 // native value `native_val` into the lifted state associated
 // with `decl`.
@@ -508,12 +251,7 @@
     return true;
   });
 
-<<<<<<< HEAD
-
-  // Define ABI-level functions
-=======
   // Lift functions.
->>>>>>> f298ffdf
   program.ForEachFunction([&](const FunctionDecl *decl) {
     (void) lifter.LiftFunction(*decl);
     return true;
