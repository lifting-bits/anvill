--- conflicted
+++ resolved
@@ -495,16 +495,9 @@
 
   // Initialize the program counter
   auto pc_ptr = pc_reg->AddressOf(this->state_ptr, ir);
-<<<<<<< HEAD
-  ir.CreateStore(
-      this->options.program_counter_init_procedure(ir, this->address_type, 0),
-      pc_ptr);
-=======
   auto pc_val = this->options.program_counter_init_procedure(
-      ir, pc_reg, this->block_def.addr);
+      ir, this->address_type, this->block_def.addr);
   ir.CreateStore(pc_val, pc_ptr);
-
->>>>>>> ab8c130a
 
   std::array<llvm::Value *, remill::kNumBlockArgs + 1> args = {
       this->state_ptr, pc_val, mem_res, next_pc_out};
