--- conflicted
+++ resolved
@@ -703,22 +703,14 @@
       builder.getContext(), {{decl.maximum_depth, parent_stack}},
       this->options.stack_frame_recovery_options.stack_grows_down,
       decl.GetPointerDisplacement());
-<<<<<<< HEAD
-  PointerProvider ptr_provider = [&builder, this, out_param_locals, &bbvars,
-                                  &stack](size_t index) -> llvm::Value * {
-    auto repr_var = bbvars[index];
-    DLOG(INFO) << "Lifting: " << repr_var.param.name << " for call";
-    if (repr_var.param.mem_reg) {
-=======
   PointerProvider ptr_provider =
       [&builder, this, out_param_locals,
        &stack](const ParameterDecl &repr_var) -> llvm::Value * {
-    LOG(INFO) << "Lifting: " << repr_var.name << " for call";
+    DLOG(INFO) << "Lifting: " << repr_var.name << " for call";
     if (HasMemLoc(repr_var)) {
       // TODO(Ian): the assumption here since we are able to build a single pointer here into the frame is that
       // svars are single valuedecl contigous
       CHECK(repr_var.oredered_locs.size() == 1);
->>>>>>> 9f5518ce
       auto stack_ptr = stack.PointerToStackMemberFromOffset(
           builder, repr_var.oredered_locs[0].mem_offset);
       if (stack_ptr) {
