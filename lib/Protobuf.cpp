/*
 * Copyright (c) 2022-present, Trail of Bits, Inc.
 * All rights reserved.
 *
 * This source code is licensed in accordance with the terms specified in
 * the LICENSE file found in the root directory of this source tree.
 */

#include "Protobuf.h"

#include <anvill/Type.h>
#include <glog/logging.h>
#include <llvm/IR/DataLayout.h>
#include <remill/Arch/Arch.h>
#include <remill/Arch/Name.h>
#include <remill/BC/Error.h>
#include <remill/BC/Util.h>
#include <remill/OS/OS.h>

#include <algorithm>
#include <iterator>
#include <memory>
#include <optional>
#include <sstream>
#include <string>
#include <unordered_map>
#include <variant>
#include <vector>

#include "anvill/Declarations.h"
#include "specification.pb.h"

namespace anvill {

static BaseType SizeToType(unsigned size) {
  std::unordered_map<unsigned, BaseType> types = {
      {8, BaseType::UInt8},   {16, BaseType::UInt16}, {24, BaseType::UInt24},
      {32, BaseType::UInt32}, {64, BaseType::UInt64}, {128, BaseType::UInt128}};
  return types[size];
}

Result<std::monostate, std::string> ProtobufTranslator::ParseIntoCallableDecl(
    const ::specification::Callable &function, std::optional<uint64_t> address,
    CallableDecl &decl) const {
  decl.arch = arch;
  decl.is_noreturn = function.is_noreturn();
  decl.is_variadic = function.is_variadic();
  decl.calling_convention =
      static_cast<llvm::CallingConv::ID>(function.calling_convention());

  std::stringstream address_stream;

  if (address) {
    address_stream << std::hex << *address;
  } else {
    address_stream << "dummyfunc";
  }

  std::string address_str(address_stream.str());

  // NOTE (akshayk): An external function can have function type in the spec. If
  //                 the function type is available, it will have precedence over
  //                 the parameter variables and return values. If the function
  //                 type is not available it will fallback to processing params
  //                 and return values

  if (function.has_type()) {
    auto type_spec_result = DecodeType(function.type());
    if (!type_spec_result.Succeeded()) {
      std::string spec;
      function.SerializeToString(&spec);
      std::stringstream ss;
      ss << "Unable to parse manually-specified type for function at address "
         << address_str << " specification with type '" << spec
         << "': " << type_spec_result.TakeError();
      return {ss.str()};
    }

    auto type_spec = type_spec_result.Value();
    auto type_result = type_translator.DecodeFromSpec(type_spec);
    if (!type_result.Succeeded()) {
      std::string spec;
      function.SerializeToString(&spec);
      std::stringstream ss;
      ss << "Unable to parse manually-specified type for function at address "
         << address_str << " specification with type '" << spec
         << "': " << type_result.TakeError().message;
      return {ss.str()};
    }

    auto func_type = llvm::dyn_cast<llvm::FunctionType>(
        remill::RecontextualizeType(type_result.Value(), context));
    if (!func_type) {
      std::string spec;
      function.SerializeToString(&spec);
      std::stringstream ss;
      ss << "Type associated with function at address " << address_str
         << " and type specification '" << spec << "' is not a function type";
      return {ss.str()};
    }

    decl.spec_type = std::get<std::shared_ptr<FunctionType>>(type_spec);

    if (decl.is_variadic != func_type->isVarArg()) {
      std::string spec;
      function.SerializeToString(&spec);
      std::stringstream ss;
      ss << "Type associated with function at address " << address_str
         << " and type specification '" << spec
         << "' has a different variadic nature than the function "
         << "specification itself";
      return {ss.str()};
    }

    llvm::Module module("", context);
    arch->PrepareModule(&module);

    llvm::Function *dummy_function = llvm::Function::Create(
        func_type, llvm::Function::ExternalLinkage, "dummy", module);

    dummy_function->setCallingConv(decl.calling_convention);
    if (decl.is_noreturn) {
      dummy_function->addFnAttr(llvm::Attribute::NoReturn);
    }

    // Create a FunctionDecl object from the dummy function. This will set
    // the correct function types, bind the parameters & return values
    // with the architectural registers, and set the calling convention

    auto maybe_decl = FunctionDecl::Create(*dummy_function, arch);
    if (!maybe_decl.Succeeded()) {
      std::stringstream ss;
      ss << "Could not create function specification for function at address "
         << address_str << ": " << maybe_decl.TakeError();
      return {ss.str()};
    }

    decl = maybe_decl.Value();

    // The function is not external and does not have associated type
    // in the spec. Fallback to processing parameters and return values
  } else {

    auto i = 0u;
    for (const ::specification::Parameter &param : function.parameters()) {
      auto maybe_param = DecodeParameter(param);
      if (maybe_param.Succeeded()) {
        decl.params.emplace_back(maybe_param.Value());
      } else {
        auto err = maybe_param.TakeError();
        std::stringstream ss;
        ss << "Could not parse " << i << "th parameter of function at address "
           << address_str << ": " << err;
        return {ss.str()};
      }
      ++i;
    }

    // Get the return address location.
    if (function.has_return_address()) {
      auto ret_addr = function.return_address();
      auto maybe_ret = DecodeValue(ret_addr, SizeToType(arch->address_size),
                                   "return address");
      if (!maybe_ret.Succeeded()) {
        auto err = maybe_ret.TakeError();
        std::stringstream ss;
        ss << "Could not parse return address of function at address "
           << address_str << ": " << err;
        return {ss.str()};
      }
      decl.return_address = maybe_ret.Value();

      // A lack of a return address suggests that this function has no return
      // address, e.g. is something like `_start` on Linux, where there is no
      // logical place to return, and no return address is initialized in the
      // appropriate place in a register / on the stack by the kernel.
    } else {
      DLOG(INFO) << "Function at: " << address_str << " has no return";
      decl.return_address.type = void_type;
    }

    // Decode the value of the stack pointer on exit from the function, which is
    // defined in terms of `reg + offset` for a value of a register `reg`
    // on entry to the function.
    if (function.has_return_stack_pointer()) {
      auto ret_sp = function.return_stack_pointer();
      if (ret_sp.has_reg()) {
        std::string reg_name = ret_sp.reg().register_name();
        decl.return_stack_pointer = arch->RegisterByName(reg_name);
        if (!decl.return_stack_pointer) {
          std::stringstream ss;
          ss << "Unable to locate register '" << reg_name
             << "' used computing the exit value of the "
             << "stack pointer in function at " << address_str;
          return {ss.str()};
        }
      } else {
        std::stringstream ss;
        ss << "Non-present or non-string 'register' in 'return_stack_pointer' "
           << "object of function specification at " << address_str;
        return {ss.str()};
      }

      if (ret_sp.has_offset()) {
        decl.return_stack_pointer_offset = ret_sp.offset();
      }
    } else {
      std::stringstream ss;
      ss << "Non-present or non-object 'return_stack_pointer' in function "
         << "specification at " << address_str;
      return {ss.str()};
    }

    auto maybe_ret_type = DecodeType(function.return_().type());
    if (!maybe_ret_type.Succeeded()) {
      return maybe_ret_type.TakeError();
    }

    i = 0u;
    for (const ::specification::Value &ret : function.return_().values()) {
      auto maybe_ret = DecodeValue(ret, maybe_ret_type.Value(), "return value");
      if (maybe_ret.Succeeded()) {
        decl.returns.emplace_back(maybe_ret.Value());
      } else {
        auto err = maybe_ret.TakeError();
        std::stringstream ss;
        ss << "Could not decode " << i << "th return value in function at "
           << address_str << ": " << err;
        return {ss.str()};
      }
      ++i;
    }

    // Figure out the return type of this function based off the return
    // values.
    llvm::Type *ret_type = nullptr;
    if (decl.returns.empty()) {
      ret_type = llvm::Type::getVoidTy(context);

    } else if (decl.returns.size() == 1) {
      ret_type = decl.returns[0].type;

      // The multiple return value case is most interesting, and somewhere
      // where we see some divergence between C and what we will decompile.
      // For example, on 32-bit x86, a 64-bit return value might be spread
      // across EAX:EDX. Instead of representing this by a single value, we
      // represent it as a structure if two 32-bit ints, and make sure to say
      // that one part is in EAX, and the other is in EDX.
    } else {
      llvm::SmallVector<llvm::Type *, 8> ret_types;
      for (auto &ret_val : decl.returns) {
        ret_types.push_back(ret_val.type);
      }
      ret_type = llvm::StructType::get(context, ret_types, false);
    }

    llvm::SmallVector<llvm::Type *, 8> param_types;
    for (auto &param_val : decl.params) {
      param_types.push_back(param_val.type);
    }

    decl.type =
        llvm::FunctionType::get(ret_type, param_types, decl.is_variadic);
  }

  return std::monostate();
}

ProtobufTranslator::ProtobufTranslator(
    const anvill::TypeTranslator &type_translator_, const remill::Arch *arch_,
    std::unordered_map<std::int64_t, TypeSpec> &type_map)
    : arch(arch_),
      type_translator(type_translator_),
      context(*(arch->context)),
      void_type(llvm::Type::getVoidTy(context)),
      dict_void_type(remill::RecontextualizeType(
          type_translator.Dictionary().u.named.void_, context)),
      type_map(type_map) {}

// Decode the location of a value. This applies to both parameters and
// return values.
anvill::Result<ValueDecl, std::string>
ProtobufTranslator::DecodeValue(const ::specification::Value &value,
                                TypeSpec type, const char *desc) const {
  ValueDecl decl;

  if (value.has_reg()) {
    auto &reg = value.reg();
    decl.reg = arch->RegisterByName(reg.register_name());
    if (!decl.reg) {
      std::stringstream ss;
      ss << "Unable to locate register '" << reg.register_name()
         << "' used for storing " << desc;
      return ss.str();
    }
  } else if (value.has_mem()) {
    auto &mem = value.mem();
    if (mem.has_base_reg()) {
      decl.mem_reg = arch->RegisterByName(mem.base_reg());
      if (!decl.mem_reg) {
        std::stringstream ss;
        ss << "Unable to locate base register '" << mem.base_reg()
           << "' used for storing " << desc;
        return ss.str();
      }
    }
    decl.mem_offset = mem.offset();
  } else {
    std::stringstream ss;
    ss << "A " << desc << " declaration must specify its location with "
       << "either a 'register' field or a 'memory' field";
    return ss.str();
  }

  decl.spec_type = type;
  auto llvm_type = type_translator.DecodeFromSpec(decl.spec_type);
  if (!llvm_type.Succeeded()) {
    std::stringstream ss;
    ss << "Couldn't decode the type for '" << desc
       << "': " << llvm_type.Error().message;
    return ss.str();
  }
  decl.type = remill::RecontextualizeType(llvm_type.Value(), context);

  return decl;
}

// Decode a parameter from the JSON spec. Parameters should have names,
// as that makes the bitcode slightly easier to read, but names are
// not required. They must have types, and these types should be mostly
// reflective of what you would see if you compiled C/C++ source code to
// LLVM bitcode, and inspected the type of the corresponding parameter in
// the bitcode.
Result<ParameterDecl, std::string> ProtobufTranslator::DecodeParameter(
    const ::specification::Parameter &param) const {
  if (!param.has_repr_var()) {
    return {"Parameter with no representation"};
  }
  auto &repr_var = param.repr_var();
  if (repr_var.values_size() != 1) {
    std::stringstream ss;
    ss << "Unsupported number of values for parameter spec: "
       << repr_var.values_size();
    return ss.str();
  }

  if (!repr_var.has_type()) {
    return {"Parameter without type spec"};
  }
  auto maybe_type = DecodeType(repr_var.type());
  if (!maybe_type.Succeeded()) {
    return maybe_type.TakeError();
  }

  auto &val = repr_var.values()[0];
  auto maybe_decl = DecodeValue(val, maybe_type.Value(), "function parameter");
  if (!maybe_decl.Succeeded()) {
    return maybe_decl.TakeError();
  }

  ParameterDecl decl;
  reinterpret_cast<ValueDecl &>(decl) = maybe_decl.Value();

  if (param.has_name()) {
    decl.name = param.name();
  }

  return decl;
}

anvill::Result<TypeSpec, std::string>
ProtobufTranslator::DecodeType(const ::specification::TypeSpec &obj) const {
  if (obj.has_base()) {
    auto base = obj.base();
    return {static_cast<BaseType>(base)};
  }
  if (obj.has_unknown()) {
    return {UnknownType{obj.unknown()}};
  }
  if (obj.has_pointer()) {
    auto pointer = obj.pointer();
    TypeSpec pointee = BaseType::Void;
    if (pointer.has_pointee()) {
      auto maybe_pointee = DecodeType(pointer.pointee());
      if (!maybe_pointee.Succeeded()) {
        return maybe_pointee.Error();
      }
      pointee = maybe_pointee.Value();
    }
    return {std::make_shared<PointerType>(pointee, pointer.const_())};
  }
  if (obj.has_vector()) {
    auto vector = obj.vector();
    if (!vector.has_base()) {
      return {"Vector type without base type"};
    }
    auto maybe_base = DecodeType(vector.base());
    if (!maybe_base.Succeeded()) {
      return maybe_base.Error();
    }
    return {std::make_shared<VectorType>(maybe_base.Value(), vector.size())};
  }
  if (obj.has_array()) {
    auto array = obj.array();
    if (!array.has_base()) {
      return {"Array type without base type"};
    }
    auto maybe_base = DecodeType(array.base());
    if (!maybe_base.Succeeded()) {
      return maybe_base.Error();
    }
    return {std::make_shared<ArrayType>(maybe_base.Value(), array.size())};
  }
  if (obj.has_struct_()) {
    auto res = std::make_shared<StructType>();
    for (auto elem : obj.struct_().members()) {
      auto maybe_type = DecodeType(elem);
      if (!maybe_type.Succeeded()) {
        return maybe_type.Error();
      }
      res->members.push_back(std::move(maybe_type.Value()));
    }
    return {std::move(res)};
  }
  if (obj.has_function()) {
    auto func = obj.function();
    if (!func.has_return_type()) {
      return {"Function without return type"};
    }
    auto res = std::make_shared<FunctionType>();
    auto maybe_ret = DecodeType(func.return_type());
    if (!maybe_ret.Succeeded()) {
      return maybe_ret.Error();
    }
    res->return_type = std::move(maybe_ret.Value());
    res->is_variadic = func.is_variadic();
    for (auto arg : func.arguments()) {
      auto maybe_argtype = DecodeType(arg);
      if (!maybe_argtype.Succeeded()) {
        return maybe_argtype.Error();
      }
      res->arguments.push_back(std::move(maybe_argtype.Value()));
    }
  }
  if (obj.has_alias()) {
    if (type_map.count(obj.alias())) {
      return type_map.at(obj.alias());
    } else {
      LOG(ERROR) << "Unknown alias id " << obj.alias();
      return {BaseType::Void};
    }
  }

  return {"Unknown/invalid data type" + obj.DebugString()};
}

Result<CallableDecl, std::string> ProtobufTranslator::DecodeDefaultCallableDecl(
    const ::specification::Function &function) const {
  CallableDecl decl;


  if (!function.has_callable()) {
    return std::string("all functions should have a callable");
  }

  auto parse_res =
      this->ParseIntoCallableDecl(function.callable(), std::nullopt, decl);
  if (!parse_res.Succeeded()) {
    return parse_res.TakeError();
  }

  return decl;
}


Result<CallSiteDecl, std::string>
ProtobufTranslator::DecodeCallsite(const ::specification::Callsite &cs) const {
  CallSiteDecl cs_decl;

  if (!cs.has_callable()) {
    return std::string("all callsites should have a callable");
  }

  auto parse_res =
      this->ParseIntoCallableDecl(cs.callable(), std::nullopt, cs_decl);
  if (!parse_res.Succeeded()) {
    return parse_res.TakeError();
  }

  cs_decl.address = cs.call_address();
  cs_decl.function_address = cs.inside_function_address();

  return cs_decl;
}

Result<FunctionDecl, std::string> ProtobufTranslator::DecodeFunction(
    const ::specification::Function &function) const {
  FunctionDecl decl;
  decl.address = function.entry_address();

  if (!function.has_callable()) {
    return std::string("all functions should have a callable");
  }

  auto parse_res =
      this->ParseIntoCallableDecl(function.callable(), {decl.address}, decl);
  if (!parse_res.Succeeded()) {
    return parse_res.TakeError();
  }


  if (!function.has_frame()) {
    return std::string("All functions should have a frame");
  }
  auto frame = function.frame();

  decl.stack_depth = frame.frame_size();
  decl.ret_ptr_offset = frame.return_address_offset();
  decl.parameter_size = frame.parameter_size();

  decl.maximum_depth = decl.GetPointerDisplacement() + frame.max_frame_depth();

  this->ParseCFGIntoFunction(function, decl);

  auto link = function.func_linkage();

  if (link == specification::FUNCTION_LINKAGE_DECL) {
    decl.lift_as_decl = true;
  } else if (link == specification::FUNCTION_LINKAGE_EXTERNAL) {
    decl.lift_as_decl = true;
    decl.is_extern = true;
  } else {
    decl.lift_as_decl = false;
    decl.is_extern = false;
  }

  for (auto &[name, local] : function.local_variables()) {
    decl.locals[name].name = name;
    auto type_spec = DecodeType(local.type());
    if (!type_spec.Succeeded()) {
      return type_spec.Error();
    }

    for (auto &value : local.values()) {
      auto value_decl = DecodeValue(value, type_spec.Value(), "local variable");
      if (!value_decl.Succeeded()) {
        return value_decl.Error();
      }
      decl.locals[name].values.push_back(value_decl.Value());
    }
  }

  return decl;
}

void ProtobufTranslator::AddLiveValuesToBB(
    std::unordered_map<uint64_t, std::vector<ParameterDecl>> &map,
    uint64_t bb_addr,
    const ::google::protobuf::RepeatedPtrField<::specification::Parameter>
        &values) const {
  auto &v = map.insert({bb_addr, std::vector<ParameterDecl>()}).first->second;

  for (auto var : values) {
    LOG_IF(FATAL, var.repr_var().values_size() != 1)
        << "Symbols must be represented by a single valuedecl.";
    auto param = DecodeParameter(var);
<<<<<<< HEAD
    LOG_IF(FATAL, !param.Succeeded())
        << "Unable to decode live parameter: " << param.Error();
    v.push_back(param.TakeValue());
=======
    if (!param.Succeeded()) {
      LOG(ERROR) << "Unable to decode live parameter " << param.TakeError();
    } else {
      v.push_back(param.TakeValue());
    }
>>>>>>> 58224b70
  }
}

void ProtobufTranslator::ParseCFGIntoFunction(
    const ::specification::Function &obj, FunctionDecl &decl) const {
  for (auto blk : obj.blocks()) {
    CodeBlock nblk = {
        blk.second.address(),
        blk.second.size(),
        {blk.second.outgoing_blocks().begin(),
         blk.second.outgoing_blocks().end()},
        {blk.second.context_assignments().begin(),
         blk.second.context_assignments().end()},
    };
    decl.cfg.emplace(blk.first, std::move(nblk));
  }


  for (auto &[blk_addr, ctx] : obj.block_context()) {
    std::vector<OffsetDomain> affine_equalities;
    auto blk = decl.cfg[blk_addr];
    for (auto &symval : ctx.symvals()) {
      OffsetDomain reg_off;

      if (!symval.has_target_value()) {
        LOG(FATAL) << "All equalities must have a target";
      }

      auto stackptr = arch->RegisterByName(arch->StackPointerRegisterName());
      if (!stackptr) {
        LOG(FATAL) << "No stack ptr";
      }

      auto stackptr_type_spec = SizeToType(stackptr->size * 8);

      auto target_vdecl =
          DecodeValue(symval.target_value().values()[0], stackptr_type_spec,
                      "Unable to get value decl for stack offset relation");

      if (!target_vdecl.Succeeded()) {
        LOG(ERROR) << "Failed to lift value " << target_vdecl.TakeError();
        continue;
      }

      if (!symval.has_curr_val()) {
        LOG(FATAL) << "Mapping should have current value";
      }

      LOG_IF(FATAL, !symval.curr_val().has_stack_disp())
          << "Only stack displacements supported for affine relations";

      reg_off.stack_offset = symval.curr_val().stack_disp();
      reg_off.target_value = target_vdecl.TakeValue();

      affine_equalities.push_back(reg_off);
    }

    SpecStackOffsets off = {affine_equalities};
    decl.stack_offsets.insert({blk_addr, off});

    this->AddLiveValuesToBB(decl.live_regs_at_entry, blk_addr,
                            ctx.live_at_entries());

    this->AddLiveValuesToBB(decl.live_regs_at_exit, blk_addr,
                            ctx.live_at_exits());
  }
}


Result<VariableDecl, std::string> ProtobufTranslator::DecodeGlobalVar(
    const ::specification::GlobalVariable &obj) const {
  anvill::VariableDecl decl;
  auto address = obj.address();
  decl.address = address;
  if (!obj.has_type()) {
    std::stringstream ss;
    ss << "Global variable at address " << std::hex << decl.address
       << " doesn't specify a type";
    return ss.str();
  }

  auto spec_type = DecodeType(obj.type());
  if (!spec_type.Succeeded()) {
    std::stringstream ss;
    ss << "Cannot decode type for variable at address " << std::hex
       << decl.address << ": " << spec_type.Error();
    return ss.str();
  }
  decl.spec_type = spec_type.TakeValue();

  auto llvm_type = type_translator.DecodeFromSpec(decl.spec_type);
  if (!llvm_type.Succeeded()) {
    std::stringstream ss;
    ss << "Cannot translate type for variable at address " << std::hex
       << decl.address << ": " << llvm_type.Error().message;
    return ss.str();
  }

  auto type = llvm_type.Value();
  if (type->isFunctionTy()) {
    std::stringstream ss;
    ss << "Global variable at address " << std::hex << address
       << " declared with function type should have been declared with a function specification";
    return ss.str();

  } else if (type == void_type || type == dict_void_type) {
    std::stringstream ss;
    ss << "Global variable at address " << std::hex << address
       << " cannot be declared with void type";
    return ss.str();

  } else if (!type->isSized()) {
    std::stringstream ss;
    ss << "Global variable at address " << std::hex << address
       << " cannot be declared with unsized type";
    return ss.str();
  }
  decl.type = type;

  return decl;
}

anvill::Result<TypeSpec, std::string> ProtobufTranslator::DecodeType(
    const ::specification::TypeSpec &obj,
    const std::unordered_map<std::int64_t, ::specification::TypeSpec> &map) {
  if (obj.has_alias()) {
    auto alias = obj.alias();
    if (type_map.count(alias)) {
      return type_map[alias];
    }
    auto &type = type_map[alias];

    // The alias may not be present in the map in case of opaque pointers
    if (!map.count(alias)) {
      LOG(ERROR) << "No alias definition for " << obj.alias();
      return {BaseType::Void};
    }

    auto res = DecodeType(map.at(alias), map);
    if (!res.Succeeded()) {
      return res.TakeError();
    }
    type = res.TakeValue();
    return type;
  }
  if (obj.has_pointer()) {
    auto pointer = obj.pointer();
    TypeSpec pointee = BaseType::Void;
    if (pointer.has_pointee()) {
      auto maybe_pointee = DecodeType(pointer.pointee(), map);
      if (!maybe_pointee.Succeeded()) {
        return maybe_pointee.Error();
      }
      pointee = maybe_pointee.Value();
    }
    return {std::make_shared<PointerType>(pointee, pointer.const_())};
  }
  if (obj.has_vector()) {
    auto vector = obj.vector();
    if (!vector.has_base()) {
      return {"Vector type without base type"};
    }
    auto maybe_base = DecodeType(vector.base(), map);
    if (!maybe_base.Succeeded()) {
      return maybe_base.Error();
    }
    return {std::make_shared<VectorType>(maybe_base.Value(), vector.size())};
  }
  if (obj.has_array()) {
    auto array = obj.array();
    if (!array.has_base()) {
      return {"Array type without base type"};
    }
    auto maybe_base = DecodeType(array.base(), map);
    if (!maybe_base.Succeeded()) {
      return maybe_base.Error();
    }
    return {std::make_shared<ArrayType>(maybe_base.Value(), array.size())};
  }
  if (obj.has_struct_()) {
    auto res = std::make_shared<StructType>();
    for (auto elem : obj.struct_().members()) {
      auto maybe_type = DecodeType(elem, map);
      if (!maybe_type.Succeeded()) {
        return maybe_type.Error();
      }
      res->members.push_back(std::move(maybe_type.Value()));
    }
    return {std::move(res)};
  }
  if (obj.has_function()) {
    auto func = obj.function();
    if (!func.has_return_type()) {
      return {"Function without return type"};
    }
    auto res = std::make_shared<FunctionType>();
    auto maybe_ret = DecodeType(func.return_type(), map);
    if (!maybe_ret.Succeeded()) {
      return maybe_ret.Error();
    }
    res->return_type = std::move(maybe_ret.Value());
    res->is_variadic = func.is_variadic();
    for (auto arg : func.arguments()) {
      auto maybe_argtype = DecodeType(arg, map);
      if (!maybe_argtype.Succeeded()) {
        return maybe_argtype.Error();
      }
      res->arguments.push_back(std::move(maybe_argtype.Value()));
    }
  }

  return DecodeType(obj);
}

Result<std::monostate, std::string> ProtobufTranslator::DecodeTypeMap(
    const ::google::protobuf::Map<std::int64_t, ::specification::TypeSpec>
        &map) {
  for (auto &[k, v] : map) {
    if (type_map.count(k)) {
      continue;
    }
    auto res = DecodeType(v, {map.begin(), map.end()});
    if (!res.Succeeded()) {
      return res.Error();
    }
    type_map[k] = res.Value();
  }
  return std::monostate{};
}

}  // namespace anvill<|MERGE_RESOLUTION|>--- conflicted
+++ resolved
@@ -564,17 +564,11 @@
     LOG_IF(FATAL, var.repr_var().values_size() != 1)
         << "Symbols must be represented by a single valuedecl.";
     auto param = DecodeParameter(var);
-<<<<<<< HEAD
-    LOG_IF(FATAL, !param.Succeeded())
-        << "Unable to decode live parameter: " << param.Error();
-    v.push_back(param.TakeValue());
-=======
     if (!param.Succeeded()) {
       LOG(ERROR) << "Unable to decode live parameter " << param.TakeError();
     } else {
       v.push_back(param.TakeValue());
     }
->>>>>>> 58224b70
   }
 }
 
