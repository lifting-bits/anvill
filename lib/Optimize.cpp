/*
 * Copyright (c) 2020 Trail of Bits, Inc.
 *
 * This program is free software: you can redistribute it and/or modify
 * it under the terms of the GNU Affero General Public License as
 * published by the Free Software Foundation, either version 3 of the
 * License, or (at your option) any later version.
 *
 * This program is distributed in the hope that it will be useful,
 * but WITHOUT ANY WARRANTY; without even the implied warranty of
 * MERCHANTABILITY or FITNESS FOR A PARTICULAR PURPOSE.  See the
 * GNU Affero General Public License for more details.
 *
 * You should have received a copy of the GNU Affero General Public License
 * along with this program.  If not, see <http://www.gnu.org/licenses/>.
 */

#include "anvill/Optimize.h"

#include <glog/logging.h>

// clang-format off
#include <remill/BC/Compat/CTypes.h>
#include <llvm/IR/BasicBlock.h>
#include <llvm/IR/Constants.h>
#include <llvm/IR/DataLayout.h>
#include <llvm/IR/DerivedTypes.h>
#include <llvm/IR/Function.h>
#include <llvm/IR/IRBuilder.h>
#include <llvm/IR/InlineAsm.h>
#include <llvm/IR/Instruction.h>
#include <llvm/IR/Instructions.h>
#include <llvm/IR/LegacyPassManager.h>
#include <llvm/IR/Module.h>
#include <llvm/IR/Type.h>
#include <llvm/Transforms/IPO.h>
#include <llvm/Transforms/Utils/Local.h>

// clang-format on

#include <remill/BC/ABI.h>
#include <remill/BC/Compat/ScalarTransforms.h>
#include <remill/BC/Optimizer.h>
#include <remill/BC/Util.h>

#include <unordered_set>
#include <vector>

#include "anvill/Analyze.h"
#include "anvill/Decl.h"
#include "anvill/Lift.h"
#include "anvill/Program.h"
#include "anvill/Util.h"

namespace anvill {
namespace {

// Get a list of all ISELs.
static std::vector<llvm::GlobalVariable *> FindISELs(llvm::Module &module) {
  std::vector<llvm::GlobalVariable *> isels;
  remill::ForEachISel(&module,
                      [&](llvm::GlobalVariable *isel, llvm::Function *) {
                        isels.push_back(isel);
                      });
  return isels;
}

// Remove the ISEL variables used for finding the instruction semantics.
static void PrivatizeISELs(std::vector<llvm::GlobalVariable *> &isels) {
  for (auto isel : isels) {
    isel->setInitializer(nullptr);
    isel->setExternallyInitialized(false);
    isel->setLinkage(llvm::GlobalValue::PrivateLinkage);

    if (!isel->hasNUsesOrMore(2)) {
      isel->eraseFromParent();
    }
  }
}

// Replace all uses of a specific intrinsic with an undefined value. We actually
// don't use LLVM's `undef` values because those can behave unpredictably
// across different LLVM versions with different optimization levels. Instead,
// we use a null value (zero, really).
static void ReplaceUndefIntrinsic(llvm::Function *function) {
  auto call_insts = remill::CallersOf(function);
  auto undef_val = llvm::Constant::getNullValue(function->getReturnType());
  for (auto call_inst : call_insts) {
    call_inst->replaceAllUsesWith(undef_val);
    call_inst->removeFromParent();
    delete call_inst;
  }
}

static void RemoveFunction(llvm::Function *func) {
  if (!func->hasNUsesOrMore(1)) {
    func->eraseFromParent();
  } else {
    auto ret_type = func->getReturnType();
    if (!ret_type->isVoidTy()) {
      func->replaceAllUsesWith(llvm::UndefValue::get(func->getType()));
      func->eraseFromParent();
    }
  }
}

static void RemoveFunction(llvm::Module &module, const char *name) {
  if (auto func = module.getFunction(name)) {
    func->setLinkage(llvm::GlobalValue::PrivateLinkage);
    RemoveFunction(func);
  }
}

// Remove calls to the various undefined value intrinsics.
static void RemoveUndefFuncCalls(llvm::Module &module) {
  llvm::Function *undef_funcs[] = {
      module.getFunction("__remill_undefined_8"),
      module.getFunction("__remill_undefined_16"),
      module.getFunction("__remill_undefined_32"),
      module.getFunction("__remill_undefined_64"),
      module.getFunction("__remill_undefined_f32"),
      module.getFunction("__remill_undefined_f64"),
  };

  for (auto undef_func : undef_funcs) {
    if (undef_func) {
      ReplaceUndefIntrinsic(undef_func);
      RemoveFunction(undef_func);
    }
  }
}

// Looks for calls to a function like `__remill_function_return`, and
// replace its state pointer with a null pointer so that the state
// pointer never escapes.
static void
MuteStateEscape(llvm::Module &module, const char *func_name,
                std::unordered_set<llvm::Function *> &changed_funcs) {
  auto func = module.getFunction(func_name);
  if (!func) {
    return;
  }

  for (auto user : func->users()) {
    if (auto call_inst = llvm::dyn_cast<llvm::CallInst>(user)) {
      auto arg_op = call_inst->getArgOperand(remill::kStatePointerArgNum);
      call_inst->setArgOperand(remill::kStatePointerArgNum,
                               llvm::UndefValue::get(arg_op->getType()));

      auto in_block = call_inst->getParent();
      auto in_func = in_block->getParent();
      changed_funcs.insert(in_func);
    }
  }
}

// Used to remove the calls to functions that don't really have a big
// side-effect, but which Clang can't just remove because it can't be
// sure, e.g. `fpclassify`.
static void
RemoveUnusedCalls(llvm::Module &module, const char *func_name,
                  std::unordered_set<llvm::Function *> &changed_funcs) {
  auto func = module.getFunction(func_name);
  if (!func) {
    return;
  }

  std::vector<llvm::CallInst *> to_remove;

  for (auto user : func->users()) {
    if (auto call_inst = llvm::dyn_cast<llvm::CallInst>(user)) {
      if (llvm::isInstructionTriviallyDead(call_inst)) {
        to_remove.push_back(call_inst);
      }
    }
  }

  for (auto call_inst : to_remove) {
    auto in_block = call_inst->getParent();
    auto in_func = in_block->getParent();
    changed_funcs.insert(in_func);

    call_inst->eraseFromParent();
  }
}

// Remove calls to memory read functions that have undefined
// addresses.
static void
RemoveUndefMemoryReads(llvm::Module &module, const char *func_name,
                       std::unordered_set<llvm::Function *> &changed_funcs) {
  auto func = module.getFunction(func_name);
  if (!func) {
    return;
  }

  std::vector<llvm::CallInst *> to_remove;

  for (auto user : func->users()) {
    if (auto call_inst = llvm::dyn_cast<llvm::CallInst>(user)) {
      auto addr = call_inst->getArgOperand(1);
      if (llvm::isa<llvm::UndefValue>(addr)) {
        call_inst->replaceAllUsesWith(
            llvm::UndefValue::get(call_inst->getType()));
        to_remove.push_back(call_inst);
      }
    }
  }

  for (auto call_inst : to_remove) {
    auto in_block = call_inst->getParent();
    auto in_func = in_block->getParent();
    changed_funcs.insert(in_func);

    call_inst->eraseFromParent();
  }
}

// Remove calls to memory write functions that have undefined addresses
// or undefined values.
static void
RemoveUndefMemoryWrites(llvm::Module &module, const char *func_name,
                        std::unordered_set<llvm::Function *> &changed_funcs) {
  auto func = module.getFunction(func_name);
  if (!func) {
    return;
  }

  std::vector<llvm::CallInst *> to_remove;

  for (auto user : func->users()) {
    if (auto call_inst = llvm::dyn_cast<llvm::CallInst>(user)) {
      auto mem_ptr = call_inst->getArgOperand(0);
      auto addr = call_inst->getArgOperand(1);
      auto val = call_inst->getArgOperand(2);
      if (llvm::isa<llvm::UndefValue>(addr)) {
        call_inst->replaceAllUsesWith(mem_ptr);
        to_remove.push_back(call_inst);

      } else if (llvm::isa<llvm::UndefValue>(val)) {
        call_inst->replaceAllUsesWith(mem_ptr);
        to_remove.push_back(call_inst);
      }
    }
  }

  for (auto call_inst : to_remove) {
    auto in_block = call_inst->getParent();
    auto in_func = in_block->getParent();
    changed_funcs.insert(in_func);
    call_inst->eraseFromParent();
  }
}

// Look for reads of constant memory locations, and replace
// with the values that would have been read.
static void
ReplaceConstMemoryReads(const Program &program, llvm::Module &module,
                        const char *func_name,
                        std::unordered_set<llvm::Function *> &changed_funcs,
                        llvm::Type *fp80_type = nullptr) {

  auto func = module.getFunction(func_name);
  if (!func) {
    return;
  }

  std::vector<llvm::CallInst *> to_remove;

  auto &context = module.getContext();
  llvm::DataLayout dl(&module);
  std::vector<uint8_t> bytes;

  for (auto user : func->users()) {
    auto call_inst = llvm::dyn_cast<llvm::CallInst>(user);
    if (!call_inst) {
      continue;
    }

    auto addr_val = call_inst->getArgOperand(1);
    auto addr_const = llvm::dyn_cast<llvm::ConstantInt>(addr_val);
    if (!addr_const) {
      continue;
    }

    const auto addr = addr_const->getZExtValue();
    auto mem_type = fp80_type ? fp80_type : call_inst->getType();
    auto ret_val_size = dl.getTypeAllocSize(mem_type);
    bytes.reserve(ret_val_size);

    for (size_t i = 0; i < ret_val_size; ++i) {
      auto byte = program.FindByte(addr);
      if (byte && !byte.IsWriteable()) {
        bytes.push_back(*byte.Value());
      } else {
        bytes.clear();
        break;
      }
    }

    if (bytes.empty()) {
      continue;
    }

    const auto parent_func = call_inst->getParent()->getParent();
    changed_funcs.insert(parent_func);

    auto entry_block = &(parent_func->getEntryBlock());
    llvm::IRBuilder<> ir(entry_block);

    // Create a constant out of the bytes that would be read, then
    // alloca some space for it, store the bytes into the alloca,
    // and replace the call with the loaded result.
    auto data_read = llvm::ConstantDataArray::get(context, bytes);
    auto mem = ir.CreateAlloca(mem_type);
    auto bc =
        ir.CreateBitCast(mem, llvm::PointerType::get(data_read->getType(), 0));
    ir.CreateStore(data_read, bc);

    llvm::Instruction *as_load = new llvm::LoadInst(
        llvm::PointerType::get(mem_type, 0), mem, "", call_inst);

    if (fp80_type) {
      as_load =
          new llvm::FPTruncInst(as_load, call_inst->getType(), "", call_inst);
    }

    call_inst->replaceAllUsesWith(as_load);
    to_remove.push_back(call_inst);
  }

  for (auto call_inst : to_remove) {
    call_inst->eraseFromParent();
  }
}

// Look for compiler barriers (empty inline asm statements marked
// with side-effects) and try to remove them. If we see some barriers
// bracketed by extern
static void RemoveUnneededInlineAsm(const Program &program,
                                    llvm::Module &module) {
  std::vector<llvm::CallInst *> to_remove;

  program.ForEachFunction([&](const FunctionDecl *decl) -> bool {
    const auto func =
        decl->DeclareInModule(CreateFunctionName(decl->address), module);
    if (func->isDeclaration()) {
      return true;
    }

    to_remove.clear();

    for (llvm::BasicBlock &block : *func) {
      auto prev_is_compiler_barrier = false;
      llvm::CallInst *prev_barrier = nullptr;
      for (auto &inst : block) {
        if (llvm::CallInst *call_inst = llvm::dyn_cast<llvm::CallInst>(&inst)) {
          const auto inline_asm =
              llvm::dyn_cast<llvm::InlineAsm>(call_inst->getCalledOperand());
          if (inline_asm) {

            // It looks like a "fake" read from a register.
            if (!call_inst->hasNUsesOrMore(1) &&
                !inline_asm->getAsmString().find("# read register ")) {
              to_remove.push_back(call_inst);
              prev_is_compiler_barrier = false;
              prev_barrier = nullptr;

            } else if (inline_asm->hasSideEffects() &&
                       call_inst->getType()->isVoidTy() &&
                       inline_asm->getAsmString().empty()) {

              if (prev_is_compiler_barrier) {
                to_remove.push_back(call_inst);
              } else {
                prev_barrier = call_inst;
              }
              prev_is_compiler_barrier = true;

            } else {
              prev_is_compiler_barrier = false;
              prev_barrier = nullptr;
            }

          } else if (auto target_func = call_inst->getCalledFunction()) {
            if (target_func->hasExternalLinkage()) {
              if (prev_is_compiler_barrier && prev_barrier) {
                to_remove.push_back(prev_barrier);
              }
              prev_is_compiler_barrier = true;
            } else {
              prev_is_compiler_barrier = false;
            }

            prev_barrier = nullptr;

          } else {
            prev_is_compiler_barrier = false;
            prev_barrier = nullptr;
          }
        } else {
          prev_is_compiler_barrier = false;
          prev_barrier = nullptr;
        }
      }
    }

    for (auto call_inst : to_remove) {
      call_inst->eraseFromParent();
    }

    return true;
  });
}

// Get the address space of a pointer value/type, using `addr_space` as our
// backup if it doesn't seem like a pointer with a nown address space.
static unsigned GetPointerAddressSpace(llvm::Value *val, unsigned addr_space) {
  if (addr_space || !val) {
    return addr_space;
  }

  if (auto source_type = llvm::dyn_cast<llvm::PointerType>(val->getType())) {
    addr_space = source_type->getPointerAddressSpace();
    if (addr_space) {
      return addr_space;
    }
  }

  if (auto as_bc = llvm::dyn_cast<llvm::BitCastOperator>(val)) {
    return GetPointerAddressSpace(as_bc->getOperand(0), addr_space);

  } else if (auto as_pti = llvm::dyn_cast<llvm::PtrToIntOperator>(val)) {
    return GetPointerAddressSpace(as_pti->getOperand(0), addr_space);

  } else if (auto as_itp = llvm::dyn_cast<llvm::IntToPtrInst>(val)) {
    return GetPointerAddressSpace(as_itp->getOperand(0), addr_space);

  } else if (auto as_addr = llvm::dyn_cast<llvm::AddrSpaceCastInst>(val)) {
    return GetPointerAddressSpace(as_addr->getOperand(0), addr_space);

  } else {
    return addr_space;
  }
}

// Try to get an Value representing the address of `ea` as an entity, or return
// `nullptr`.
static llvm::Constant *GetAddress(const Program &program, llvm::Module &module,
                                  uint64_t ea) {

  llvm::Constant *ret = nullptr;
  if (auto func_decl = program.FindFunction(ea); func_decl) {
    ret = func_decl->DeclareInModule(CreateFunctionName(ea), module, true);

  } else if (auto var_decl = program.FindVariable(ea); var_decl) {
    ret = var_decl->DeclareInModule(CreateVariableName(ea), module, true);

  } else if (auto byte = program.FindByte(ea); byte) {

  } else if (auto prev_byte = program.FindByte(ea - 1u); ea && prev_byte) {

  } else {
    return nullptr;
  }

  if (ret) {
    const auto &dl = module.getDataLayout();
    auto &context = module.getContext();
    const auto intptr_ty =
        llvm::Type::getIntNTy(context, dl.getPointerSizeInBits(0));
    return llvm::ConstantExpr::getPtrToInt(ret, intptr_ty);
  }

  return nullptr;
}

static llvm::Value *FindPointer(llvm::IRBuilder<> &ir, llvm::Value *addr,
                                llvm::Type *elem_type, unsigned addr_space) {

  if (auto as_ptr_to_int = llvm::dyn_cast<llvm::PtrToIntOperator>(addr)) {
    if (!addr_space) {
      addr_space = as_ptr_to_int->getPointerAddressSpace();
    }
    auto curr = as_ptr_to_int->getPointerOperand();
    auto possible = FindPointer(ir, curr, elem_type, addr_space);
    return possible ? possible : curr;

  } else {
    return nullptr;
  }
}

static llvm::Value *GetPointer(const Program &program, llvm::Module &module,
                               llvm::IRBuilder<> &ir, llvm::Value *addr,
                               llvm::Type *elem_type, unsigned addr_space);

static llvm::Value *
GetIndexedPointer(const Program &program, llvm::Module &module,
                  llvm::IRBuilder<> &ir, llvm::Value *lhs, llvm::Value *rhs,
                  llvm::Type *dest_type, unsigned addr_space) {

  auto &context = module.getContext();
  const auto &dl = module.getDataLayout();
  auto i32_ty = llvm::Type::getInt32Ty(context);
  auto i8_ty = llvm::Type::getInt8Ty(context);
  auto i8_ptr_ty = llvm::PointerType::get(i8_ty, addr_space);

  if (auto rhs_const = llvm::dyn_cast<llvm::ConstantInt>(rhs)) {
    const auto rhs_index = static_cast<int32_t>(rhs_const->getSExtValue());

    const auto [new_lhs, index] =
        remill::StripAndAccumulateConstantOffsets(dl, lhs);

    llvm::GlobalVariable *lhs_global =
        llvm::dyn_cast<llvm::GlobalVariable>(new_lhs);

    if (lhs_global) {
      if (!index) {
        return ir.CreateBitCast(lhs_global, dest_type);
      }

      // It's a global variable not associated with a native segment, try to
      // index into it in a natural-ish way. We only apply this when the index
      // is positive.
      if (0 < index) {
        auto offset = static_cast<uint64_t>(index);
        return remill::BuildPointerToOffset(ir, lhs_global, offset, dest_type);
      }
    }

    auto lhs_elem_type = lhs->getType()->getPointerElementType();
    auto dest_elem_type = dest_type->getPointerElementType();

    const auto lhs_el_size = dl.getTypeAllocSize(lhs_elem_type);
    const auto dest_el_size = dl.getTypeAllocSize(dest_elem_type);

    llvm::Value *ptr = nullptr;

    // If either the source or destination element size is divisible by the
    // other then we might get lucky and be able to compute a pointer to the
    // destination with a single GEP.
    if (!(lhs_el_size % dest_el_size) || !(dest_el_size % lhs_el_size)) {

      if (0 > rhs_index) {
        const auto pos_rhs_index = static_cast<unsigned>(-rhs_index);
        if (!(pos_rhs_index % lhs_el_size)) {
          const auto scaled_index = static_cast<uint64_t>(
              rhs_index / static_cast<int64_t>(lhs_el_size));
          llvm::Value *indices[1] = {
              llvm::ConstantInt::get(i32_ty, scaled_index, true)};
          ptr = ir.CreateGEP(lhs_elem_type, lhs, indices);
        }
      } else {
        const auto pos_rhs_index = static_cast<unsigned>(rhs_index);
        if (!(pos_rhs_index % lhs_el_size)) {
          const auto scaled_index = static_cast<uint64_t>(
              rhs_index / static_cast<int64_t>(lhs_el_size));
          llvm::Value *indices[1] = {
              llvm::ConstantInt::get(i32_ty, scaled_index, false)};
          ptr = ir.CreateGEP(lhs_elem_type, lhs, indices);
        }
      }
    }

    // We got a GEP for the dest, now make sure it's the right type.
    if (ptr) {
      if (lhs->getType() == dest_type) {
        return ptr;
      } else {
        return ir.CreateBitCast(ptr, dest_type);
      }
    }
  }

  auto base = ir.CreateBitCast(lhs, i8_ptr_ty);
  llvm::Value *indices[1] = {ir.CreateTrunc(rhs, i32_ty)};
  auto gep = ir.CreateGEP(i8_ty, base, indices);
  return ir.CreateBitCast(gep, dest_type);
}

// Try to get a pointer for the address operand of a remill memory access
// intrinsic.
static llvm::Value *GetPointerFromInt(llvm::IRBuilder<> &ir, llvm::Value *addr,
                                      llvm::Type *elem_type,
                                      unsigned addr_space) {

  auto dest_type = llvm::PointerType::get(elem_type, addr_space);

  if (auto phi = llvm::dyn_cast<llvm::PHINode>(addr)) {
    const auto old_ipoint = &*(ir.GetInsertPoint());
    ir.SetInsertPoint(phi);

    const auto max = phi->getNumIncomingValues();
    const auto new_phi = ir.CreatePHI(dest_type, max);

    for (auto i = 0u; i < max; ++i) {
      auto val = phi->getIncomingValue(i);
      auto block = phi->getIncomingBlock(i);
      llvm::IRBuilder<> sub_ir(block->getTerminator());
      auto ptr = FindPointer(sub_ir, val, elem_type, addr_space);
      if (ptr) {
        if (ptr->getType() != dest_type) {
          ptr = sub_ir.CreateBitCast(ptr, dest_type);
        }
      } else {
        ptr = sub_ir.CreateIntToPtr(val, dest_type);
      }
      new_phi->addIncoming(ptr, block);
    }

    ir.SetInsertPoint(old_ipoint);

    return new_phi;

  } else {
    return ir.CreateIntToPtr(addr, dest_type);
  }
}

// Try to get a pointer for the address operand of a remill memory access
// intrinsic.
llvm::Value *GetPointer(const Program &program, llvm::Module &module,
                        llvm::IRBuilder<> &ir, llvm::Value *addr,
                        llvm::Type *elem_type, unsigned addr_space) {

  addr_space = GetPointerAddressSpace(addr, addr_space);
  const auto addr_type = addr->getType();
  auto dest_type = llvm::PointerType::get(elem_type, addr_space);

  // Handle this case first so that we don't return early on the `ptrtoint` that
  // may directly reach into the address parameter of the memory access
  // intrinsics.
  if (auto as_itp = llvm::dyn_cast<llvm::IntToPtrInst>(addr); as_itp) {
    llvm::IRBuilder<> sub_ir(as_itp);
    return GetPointer(program, module, sub_ir, as_itp->getOperand(0), elem_type,
                      addr_space);

  // It's a `ptrtoint`, but of the wrong type; lets go back and try to use
  // that pointer.
  } else if (auto as_pti = llvm::dyn_cast<llvm::PtrToIntOperator>(addr);
             as_pti) {
    return GetPointer(program, module, ir, as_pti->getPointerOperand(),
                      elem_type, addr_space);

  // We've found a pointer of the desired type; return :-D
  } else if (addr_type == dest_type) {
    return addr;

  // A missed cross-reference!
  } else if (auto ci = llvm::dyn_cast<llvm::ConstantInt>(addr); ci) {
    const auto ea = ci->getZExtValue();
    if (auto addr = GetAddress(program, module, ea); addr) {
      return GetPointer(program, module, ir, addr, elem_type, addr_space);

    } else {
      LOG(ERROR) << "Missed cross-reference target " << std::hex << ea
                 << " to pointer";
      return llvm::ConstantExpr::getIntToPtr(ci, dest_type);
    }

  // It's a constant expression, the one we're interested in is `inttoptr`
  // as we've already handled `ptrtoint` above.
  } else if (auto ce = llvm::dyn_cast<llvm::ConstantExpr>(addr); ce) {
    if (ce->getOpcode() == llvm::Instruction::IntToPtr) {
      return GetPointer(program, module, ir, ce->getOperand(0), elem_type,
                        addr_space);

    } else if (addr_type->isIntegerTy()) {
      return llvm::ConstantExpr::getIntToPtr(ce, dest_type);

    } else {
      CHECK(addr_type->isPointerTy());
      return llvm::ConstantExpr::getBitCast(ce, dest_type);
    }

  } else if (llvm::isa<llvm::GlobalValue>(addr)) {
    return ir.CreateBitCast(addr, dest_type);

  } else if (auto as_add = llvm::dyn_cast<llvm::AddOperator>(addr); as_add) {
    const auto lhs_op = as_add->getOperand(0);
    const auto rhs_op = as_add->getOperand(1);
    auto lhs = FindPointer(ir, lhs_op, elem_type, addr_space);
    auto rhs = FindPointer(ir, rhs_op, elem_type, addr_space);

    if (!lhs && !rhs) {

      auto lhs_inst = llvm::dyn_cast<llvm::Instruction>(lhs_op);
      auto lhs_const = llvm::dyn_cast<llvm::ConstantInt>(lhs_op);

      auto rhs_inst = llvm::dyn_cast<llvm::Instruction>(rhs_op);
      auto rhs_const = llvm::dyn_cast<llvm::ConstantInt>(rhs_op);

      // If we see something like the following:
      //
      //    %res = add %lhs_inst, <constant>
      //    %ptr = inttoptr %res
      //
      // Then go find/create a pointer for `%lhs_inst`, then generate a GEP
      // based off of that. This is to address a common pattern that we observe
      // with things like accesses through the stack pointer.
      if (lhs_inst && rhs_const && lhs_inst->hasNUsesOrMore(2)) {
        auto ipoint = lhs_inst->getNextNode();
        while (llvm::isa<llvm::PHINode>(ipoint)) {
          ipoint = ipoint->getNextNode();
        }
        llvm::IRBuilder<> sub_ir(ipoint);
        lhs = GetPointer(program, module, sub_ir, lhs_inst, elem_type,
                         addr_space);

      } else if (lhs_const && rhs_inst && rhs_inst->hasNUsesOrMore(2)) {
        auto ipoint = rhs_inst->getNextNode();
        while (llvm::isa<llvm::PHINode>(ipoint)) {
          ipoint = ipoint->getNextNode();
        }
        llvm::IRBuilder<> sub_ir(ipoint);
        rhs = GetPointer(program, module, sub_ir, rhs_inst, elem_type,
                         addr_space);

      } else {
        return GetPointerFromInt(ir, addr, elem_type, addr_space);
      }
    }

    addr_space = GetPointerAddressSpace(lhs, addr_space);
    addr_space = GetPointerAddressSpace(rhs, addr_space);
    dest_type = llvm::PointerType::get(elem_type, addr_space);

    if (lhs && rhs) {
      const auto bb = ir.GetInsertBlock();

      LOG(ERROR) << "Two pointers " << remill::LLVMThingToString(lhs) << " and "
                 << remill::LLVMThingToString(rhs) << " are added together "
                 << remill::LLVMThingToString(addr) << " in block "
                 << bb->getName().str() << " in function "
                 << bb->getParent()->getName().str();

      return ir.CreateIntToPtr(addr, dest_type);
    }

    if (rhs) {
      return GetIndexedPointer(program, module, ir, rhs, lhs_op, dest_type,
                               addr_space);

    } else {
      return GetIndexedPointer(program, module, ir, lhs, rhs_op, dest_type,
                               addr_space);
    }

  } else if (auto as_sub = llvm::dyn_cast<llvm::SubOperator>(addr); as_sub) {
    const auto lhs_op = as_sub->getOperand(0);
    const auto rhs_op = as_sub->getOperand(1);
    const auto rhs = llvm::dyn_cast<llvm::ConstantInt>(rhs_op);
    const auto lhs = FindPointer(ir, lhs_op, elem_type, addr_space);
    if (!lhs || !rhs) {
      return ir.CreateIntToPtr(addr, dest_type);

    } else {
      auto i32_ty = llvm::Type::getInt32Ty(addr->getContext());
      auto neg_index =
          static_cast<int64_t>(-static_cast<int32_t>(rhs->getZExtValue()));
      auto const_index = llvm::ConstantInt::get(
          i32_ty, static_cast<uint64_t>(neg_index), true);
      addr_space = GetPointerAddressSpace(lhs, addr_space);
      dest_type = llvm::PointerType::get(elem_type, addr_space);
      return GetIndexedPointer(program, module, ir, lhs, const_index, dest_type,
                               addr_space);
    }

  } else if (auto as_bc = llvm::dyn_cast<llvm::BitCastOperator>(addr); as_bc) {
    return GetPointer(program, module, ir, as_bc->getOperand(0), elem_type,
                      addr_space);

  // E.g. loading an address-sized integer register.
  } else if (addr_type->isIntegerTy()) {
    const auto bb = ir.GetInsertBlock();
    const auto addr_inst = &*ir.GetInsertPoint();

    // Go see if we can find multiple uses of `addr` in the same block, such
    // that each use converts `addr` to a pointer. If so, go and re-use those
    // `inttoptr` conversions instead of adding new ones.
    for (auto user : addr->users()) {
      const auto inst_user = llvm::dyn_cast<llvm::IntToPtrInst>(user);
      if (!inst_user || inst_user == addr_inst ||
          inst_user->getParent() != bb) {
        continue;
      }

      for (auto next_inst = inst_user->getNextNode(); next_inst;
           next_inst = next_inst->getNextNode()) {
        DCHECK_EQ(next_inst->getParent(), bb);

        // We've found `addr_inst`, i.e. the address we're pointer that we're
        // try to compute follows a previous equivalent computation in the same
        // block, so we'll go take that one.
        if (next_inst == addr_inst) {
          return ir.CreateBitCast(inst_user, dest_type);
        }
      }

      // We found another computation of this pointer, but it follows
      // `addr_inst` in the block, so we'll move it to where we need it.
      inst_user->removeFromParent();
      inst_user->insertBefore(addr_inst);
      return ir.CreateBitCast(inst_user, dest_type);
    }

    return GetPointerFromInt(ir, addr, elem_type, addr_space);

  } else {
    CHECK(addr_type->isPointerTy());
    return ir.CreateBitCast(addr, dest_type);
  }
}

// Lower a memory read intrinsic into a `load` instruction.
static void ReplaceMemReadOp(const Program &program, llvm::Module &module,
                             const char *name, llvm::Type *val_type) {
  auto func = module.getFunction(name);
  if (!func) {
    return;
  }

  CHECK(func->isDeclaration())
      << "Cannot lower already implemented memory intrinsic " << name;

  auto callers = remill::CallersOf(func);
  for (auto call_inst : callers) {
    auto addr = call_inst->getArgOperand(1);
    llvm::IRBuilder<> ir(call_inst);
    llvm::Value *ptr = GetPointer(program, module, ir, addr, val_type, 0);
    llvm::Value *val = ir.CreateLoad(ptr);
    if (val_type->isX86_FP80Ty() || val_type->isFP128Ty()) {
      val = ir.CreateFPTrunc(val, func->getReturnType());
    }
    call_inst->replaceAllUsesWith(val);
  }
  for (auto call_inst : callers) {
    call_inst->eraseFromParent();
  }
  RemoveFunction(func);
}

// Lower a memory write intrinsic into a `store` instruction.
static void ReplaceMemWriteOp(const Program &program, llvm::Module &module,
                              const char *name, llvm::Type *val_type) {
  auto func = module.getFunction(name);
  if (!func) {
    return;
  }

  CHECK(func->isDeclaration())
      << "Cannot lower already implemented memory intrinsic " << name;

  auto callers = remill::CallersOf(func);

  for (auto call_inst : callers) {
    auto mem_ptr = call_inst->getArgOperand(0);
    auto addr = call_inst->getArgOperand(1);
    auto val = call_inst->getArgOperand(2);

    llvm::IRBuilder<> ir(call_inst);
    llvm::Value *ptr = GetPointer(program, module, ir, addr, val_type, 0);
    if (val_type->isX86_FP80Ty() || val_type->isFP128Ty()) {
      val = ir.CreateFPExt(val, val_type);
    }

    (void) ir.CreateStore(val, ptr);
    call_inst->replaceAllUsesWith(mem_ptr);
  }
  for (auto call_inst : callers) {
    call_inst->eraseFromParent();
  }
  RemoveFunction(func);
}

static void LowerMemOps(const Program &program, llvm::Module &module) {
  auto &context = module.getContext();

  ReplaceMemReadOp(program, module, "__remill_read_memory_8",
                   llvm::Type::getInt8Ty(context));
  ReplaceMemReadOp(program, module, "__remill_read_memory_16",
                   llvm::Type::getInt16Ty(context));
  ReplaceMemReadOp(program, module, "__remill_read_memory_32",
                   llvm::Type::getInt32Ty(context));
  ReplaceMemReadOp(program, module, "__remill_read_memory_64",
                   llvm::Type::getInt64Ty(context));
  ReplaceMemReadOp(program, module, "__remill_read_memory_f32",
                   llvm::Type::getFloatTy(context));
  ReplaceMemReadOp(program, module, "__remill_read_memory_f64",
                   llvm::Type::getDoubleTy(context));

  ReplaceMemWriteOp(program, module, "__remill_write_memory_8",
                    llvm::Type::getInt8Ty(context));
  ReplaceMemWriteOp(program, module, "__remill_write_memory_16",
                    llvm::Type::getInt16Ty(context));
  ReplaceMemWriteOp(program, module, "__remill_write_memory_32",
                    llvm::Type::getInt32Ty(context));
  ReplaceMemWriteOp(program, module, "__remill_write_memory_64",
                    llvm::Type::getInt64Ty(context));
  ReplaceMemWriteOp(program, module, "__remill_write_memory_f32",
                    llvm::Type::getFloatTy(context));
  ReplaceMemWriteOp(program, module, "__remill_write_memory_f64",
                    llvm::Type::getDoubleTy(context));

  ReplaceMemReadOp(program, module, "__remill_read_memory_f80",
                   llvm::Type::getX86_FP80Ty(context));
  ReplaceMemReadOp(program, module, "__remill_write_memory_f128",
                   llvm::Type::getFP128Ty(context));

  ReplaceMemWriteOp(program, module, "__remill_write_memory_f80",
                    llvm::Type::getX86_FP80Ty(context));
  ReplaceMemWriteOp(program, module, "__remill_write_memory_f128",
                    llvm::Type::getFP128Ty(context));
}

}  // namespace

// Optimize a module. This can be a module with semantics code, lifted
// code, etc.
void OptimizeModule(const remill::Arch *arch, const Program &program,
                    llvm::Module &module) {

  if (auto err = module.materializeAll(); remill::IsError(err)) {
    LOG(FATAL) << remill::GetErrorString(err);
  }

  if (auto used = module.getGlobalVariable("llvm.used"); used) {
    used->setLinkage(llvm::GlobalValue::PrivateLinkage);
    used->eraseFromParent();
  }

  auto isels = FindISELs(module);
  LOG(INFO) << "Optimizing module.";

  PrivatizeISELs(isels);
  RemoveFunction(module, "__remill_basic_block");
  RemoveFunction(module, "__remill_intrinsics");
  RemoveFunction(module, "__remill_mark_as_used");

  std::vector<llvm::GlobalVariable *> vars_to_remove;
  for (auto &gv : module.globals()) {
<<<<<<< HEAD
    if (gv.getName().startswith("ISEL_") || gv.getName().startswith("COND_") ||
        gv.getName().startswith("DR")) {
=======
    if (!gv.hasNUsesOrMore(1)) {
      vars_to_remove.push_back(&gv);
    } else if (gv.getName().startswith("ISEL_") ||
               gv.getName().startswith("COND_") ||
               gv.getName().startswith("DR")) {
>>>>>>> 0b2004e0
      gv.setInitializer(nullptr);
      gv.replaceAllUsesWith(llvm::UndefValue::get(gv.getType()));
      vars_to_remove.push_back(&gv);
    }
  }

  for (auto var : vars_to_remove) {
    var->eraseFromParent();
  }

  std::vector<llvm::Function *> funcs_to_remove;
  for (auto &func : module) {
    if (!func.hasNUsesOrMore(1) && (func.getName().startswith("__remill_") ||
                                    !func.hasValidDeclarationLinkage())) {
      funcs_to_remove.push_back(&func);
    }
  }

  for (auto func : funcs_to_remove) {
    func->eraseFromParent();
  }

  if (auto memory_escape = module.getFunction("__anvill_memory_escape")) {
    for (auto call : remill::CallersOf(memory_escape)) {
      call->eraseFromParent();
    }
    memory_escape->eraseFromParent();
  }

  llvm::legacy::PassManager mpm;
  mpm.add(llvm::createFunctionInliningPass(250));
  mpm.add(llvm::createGlobalOptimizerPass());
  mpm.add(llvm::createGlobalDCEPass());
  mpm.add(llvm::createStripDeadDebugInfoPass());
  mpm.run(module);

  llvm::legacy::FunctionPassManager fpm(&module);
  fpm.add(llvm::createEarlyCSEPass(true));
  fpm.add(llvm::createDeadCodeEliminationPass());
  fpm.add(llvm::createConstantPropagationPass());
  fpm.add(llvm::createSinkingPass());
  fpm.add(llvm::createNewGVNPass());
  fpm.add(llvm::createSCCPPass());
  fpm.add(llvm::createDeadStoreEliminationPass());
  fpm.add(llvm::createSROAPass());
  fpm.add(llvm::createPromoteMemoryToRegisterPass());
  fpm.add(llvm::createBitTrackingDCEPass());
  fpm.add(llvm::createCFGSimplificationPass());
  fpm.add(llvm::createSinkingPass());
  fpm.add(llvm::createCFGSimplificationPass());

  fpm.doInitialization();
  for (auto &func : module) {
    fpm.run(func);
  }
  fpm.doFinalization();

  RecoverMemoryAccesses(program, module);

  std::unordered_set<llvm::Function *> changed_funcs;

  // These improve optimizability.
  // MuteStateEscape(module, "__remill_jump", changed_funcs);
  MuteStateEscape(module, "__remill_function_return", changed_funcs);
  MuteStateEscape(module, "__remill_error", changed_funcs);
  MuteStateEscape(module, "__remill_missing_block", changed_funcs);

  // We can remove these when they are not used.
  RemoveUnusedCalls(module, "fpclassify", changed_funcs);
  RemoveUnusedCalls(module, "__fpclassifyd", changed_funcs);
  RemoveUnusedCalls(module, "__fpclassifyf", changed_funcs);
  RemoveUnusedCalls(module, "__fpclassifyld", changed_funcs);


  do {

    RemoveUndefMemoryReads(module, "__remill_read_memory_8", changed_funcs);
    RemoveUndefMemoryReads(module, "__remill_read_memory_16", changed_funcs);
    RemoveUndefMemoryReads(module, "__remill_read_memory_32", changed_funcs);
    RemoveUndefMemoryReads(module, "__remill_read_memory_64", changed_funcs);
    RemoveUndefMemoryReads(module, "__remill_read_memory_f32", changed_funcs);
    RemoveUndefMemoryReads(module, "__remill_read_memory_f64", changed_funcs);
    RemoveUndefMemoryReads(module, "__remill_read_memory_f80", changed_funcs);

    RemoveUndefMemoryWrites(module, "__remill_write_memory_8", changed_funcs);
    RemoveUndefMemoryWrites(module, "__remill_write_memory_16", changed_funcs);
    RemoveUndefMemoryWrites(module, "__remill_write_memory_32", changed_funcs);
    RemoveUndefMemoryWrites(module, "__remill_write_memory_64", changed_funcs);
    RemoveUndefMemoryWrites(module, "__remill_write_memory_f32", changed_funcs);
    RemoveUndefMemoryWrites(module, "__remill_write_memory_f64", changed_funcs);
    RemoveUndefMemoryWrites(module, "__remill_write_memory_f80", changed_funcs);

    llvm::legacy::FunctionPassManager pm(&module);
    pm.add(llvm::createDeadCodeEliminationPass());
    pm.add(llvm::createSROAPass());
    pm.add(llvm::createPromoteMemoryToRegisterPass());

    fpm.doInitialization();
    for (auto func : changed_funcs) {
      fpm.run(*func);
    }
    fpm.doFinalization();

    changed_funcs.clear();

    ReplaceConstMemoryReads(program, module, "__remill_read_memory_8",
                            changed_funcs);
    ReplaceConstMemoryReads(program, module, "__remill_read_memory_16",
                            changed_funcs);
    ReplaceConstMemoryReads(program, module, "__remill_read_memory_32",
                            changed_funcs);
    ReplaceConstMemoryReads(program, module, "__remill_read_memory_64",
                            changed_funcs);
    ReplaceConstMemoryReads(program, module, "__remill_read_memory_f32",
                            changed_funcs);
    ReplaceConstMemoryReads(program, module, "__remill_read_memory_f64",
                            changed_funcs);

    //  ReplaceConstMemoryReads(
    //      program, module, "__remill_read_memory_f80", changed_funcs,
    //      fp80_type);
  } while (!changed_funcs.empty());

  LowerMemOps(program, module);

  llvm::legacy::FunctionPassManager pm(&module);
  pm.add(llvm::createDeadCodeEliminationPass());
  pm.add(llvm::createSROAPass());
  pm.add(llvm::createPromoteMemoryToRegisterPass());

  fpm.doInitialization();
  for (auto &func : module) {
    fpm.run(func);
  }
  fpm.doFinalization();

  RemoveUnneededInlineAsm(program, module);

  mpm.run(module);

  RemoveUndefFuncCalls(module);

  CHECK(remill::VerifyModule(&module));
}

}  // namespace anvill<|MERGE_RESOLUTION|>--- conflicted
+++ resolved
@@ -940,16 +940,8 @@
 
   std::vector<llvm::GlobalVariable *> vars_to_remove;
   for (auto &gv : module.globals()) {
-<<<<<<< HEAD
     if (gv.getName().startswith("ISEL_") || gv.getName().startswith("COND_") ||
         gv.getName().startswith("DR")) {
-=======
-    if (!gv.hasNUsesOrMore(1)) {
-      vars_to_remove.push_back(&gv);
-    } else if (gv.getName().startswith("ISEL_") ||
-               gv.getName().startswith("COND_") ||
-               gv.getName().startswith("DR")) {
->>>>>>> 0b2004e0
       gv.setInitializer(nullptr);
       gv.replaceAllUsesWith(llvm::UndefValue::get(gv.getType()));
       vars_to_remove.push_back(&gv);
