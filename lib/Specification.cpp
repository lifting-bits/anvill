--- conflicted
+++ resolved
@@ -94,117 +94,11 @@
     auto name = symbol.name();
     auto address = symbol.address();
 
-<<<<<<< HEAD
     if (name.empty()) {
       std::stringstream ss;
       ss << "Empty symbol name associated with address " << std::hex << address
          << " in the symbols list of program specification";
       return ss.str();
-=======
-    if (address_to_targets.count(source_address)) {
-      ss << "Source address of " << index
-         << "th entry of 'control_flow_targets' list (source address: "
-         << std::hex << source_address
-         << ") already has a corresponding entry in the program specification";
-      return false;
-    }
-
-    if (entry_as_obj->find("is_complete") == entry_as_obj->end()) {
-      ss << "Missing 'is_complete' value in " << index
-         << "th entry of 'control_flow_targets' list (source address: "
-         << std::hex << source_address << ") of program specification";
-      return false;
-    }
-
-    auto maybe_complete = entry_as_obj->getBoolean("is_complete");
-    if (!maybe_complete.hasValue()) {
-      ss << "Non-Boolean 'is_complete' value in " << index
-         << "th entry of 'control_flow_targets' list (source address: "
-         << std::hex << source_address << ") of program specification";
-      return false;
-    }
-
-    target_list->is_complete = maybe_complete.getValue();
-
-    if (entry_as_obj->find("destinations") == entry_as_obj->end()) {
-      ss << "Missing 'destinations' list in " << index
-         << "th entry of 'control_flow_targets' list (source address: "
-         << std::hex << source_address << ") of program specification";
-      return false;
-    }
-
-    auto destination_list = entry_as_obj->getArray("destinations");
-    if (!destination_list) {
-      ss << "Non-array 'destinations' value in " << index
-         << "th entry of 'control_flow_targets' list (source address: "
-         << std::hex << source_address << ") of program specification";
-      return false;
-    }
-
-    auto sub_index{0u};
-    for (const auto &destination_list_entry : *destination_list) {
-      auto maybe_destination = destination_list_entry.getAsArray();
-      if (!maybe_destination) {
-        ss << "Non-list value in " << sub_index
-           << "th entry of 'destinations' list of " << index
-           << "th entry of 'control_flow_targets' list (source address: "
-           << std::hex << source_address << ") of program specification";
-        return false;
-      }
-
-      if (maybe_destination->size() != 2) {
-        ss << "List too short in " << sub_index
-           << "th entry of 'destinations' list of " << index
-           << "th entry of 'control_flow_targets' list (source address: "
-           << std::hex << source_address << ") of program specification";
-        return false;
-      }
-
-      auto maybe_target_address = (*maybe_destination)[0].getAsInteger();
-      auto maybe_context_assignments = (*maybe_destination)[1].getAsObject();
-      if (!maybe_target_address) {
-        ss << "First member of destination list is not int " << sub_index
-           << "th entry of 'destinations' list of " << index
-           << "th entry of 'control_flow_targets' list (source address: "
-           << std::hex << source_address << ") of program specification";
-        return false;
-      }
-
-      if (!maybe_context_assignments) {
-        ss << "Second member of destination list is not an assignment object "
-           << sub_index << "th entry of 'destinations' list of " << index
-           << "th entry of 'control_flow_targets' list (source address: "
-           << std::hex << source_address << ") of program specification";
-        return false;
-      }
-
-      auto destination = maybe_target_address.getValue();
-      std::unordered_map<std::string, uint64_t> &assignment_list =
-          target_list->target_addresses.insert({destination, {}}).first->second;
-
-      for (const auto &[k, v] : *maybe_context_assignments) {
-        auto assign = k.str();
-        auto maybe_value = v.getAsUINT64();
-        if (!maybe_value) {
-          ss << "Second member of a context assignment is not an unsigned integer in the context for "
-             << sub_index << "th entry of 'destinations' list of " << index
-             << "th entry of 'control_flow_targets' list (source address: "
-             << std::hex << source_address << ") of program specification";
-          return false;
-        }
-
-        assignment_list.emplace(assign, *maybe_value);
-      }
-
-      ++sub_index;
-    }
-
-    if (!sub_index) {
-      ss << "Empty 'destinations' list in " << index
-         << "th entry of 'control_flow_targets' list (source address: "
-         << std::hex << source_address << ") of program specification";
-      return false;
->>>>>>> 3e476b89
     }
     symbols.emplace(address, name);
   }
@@ -419,44 +313,9 @@
     return maybe_warnings.TakeError();
   }
 
-<<<<<<< HEAD
   auto warnings = maybe_warnings.TakeValue();
   for (auto w : warnings) {
     LOG(ERROR) << w;
-=======
-  for (const auto &to_list : impl->targets) {
-    if (to_list->target_addresses.empty()) {
-      std::stringstream ss;
-      ss << "Empty destination address list for source address " << std::hex
-         << to_list->address;
-      return JSONEncodeError(ss.str());
-    }
-
-    llvm::json::Array destinations;
-    for (auto dest_address : to_list->target_addresses) {
-      llvm::json::Array pair;
-      pair.push_back(dest_address.first);
-
-      llvm::json::Object assignment_obj;
-      for (const auto &[k, v] : dest_address.second) {
-        assignment_obj.insert({k, v});
-      }
-
-      pair.emplace_back(std::move(assignment_obj));
-    }
-
-    llvm::json::Object tl;
-    tl.insert(llvm::json::Object::KV{llvm::json::ObjectKey("source"),
-                                     static_cast<int64_t>(to_list->address)});
-
-    tl.insert(llvm::json::Object::KV{llvm::json::ObjectKey("is_complete"),
-                                     to_list->is_complete});
-
-    tl.insert(llvm::json::Object::KV{llvm::json::ObjectKey("destinations"),
-                                     std::move(destinations)});
-
-    targets.emplace_back(std::move(tl));
->>>>>>> 3e476b89
   }
 
   return Specification(std::move(pimpl));
