--- conflicted
+++ resolved
@@ -250,12 +250,8 @@
   auto overrunptr = ent_insert.CreateAlloca(
       AbstractStack::StackTypeFromSize(F.getContext(), overrunsz));
 
-<<<<<<< HEAD
-
-=======
   LOG(INFO) << "Replacing stack vars in bb: " << std::hex
             << *anvill::GetBasicBlockAddr(&F);
->>>>>>> ab8c130a
   AbstractStack stk(
       F.getContext(),
       {{cont.GetStackSize(), anvill::GetBasicBlockStackPtr(&F)},
