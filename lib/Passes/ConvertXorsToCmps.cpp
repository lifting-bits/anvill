/*
 * Copyright (c) 2019-present, Trail of Bits, Inc.
 * All rights reserved.
 *
 * This source code is licensed in accordance with the terms specified in
 * the LICENSE file found in the root directory of this source tree.
 */

#include <anvill/Passes/ConvertXorsToCmps.h>

#include <anvill/ABI.h>
#include <glog/logging.h>
#include <llvm/IR/Constants.h>
#include <llvm/IR/IRBuilder.h>
#include <llvm/IR/InstIterator.h>
#include <llvm/IR/Instructions.h>
#include <llvm/IR/Module.h>
#include <llvm/Pass.h>

#include <optional>
#include <tuple>
#include <vector>

#include "Utils.h"
#include <remill/BC/Util.h>

namespace anvill {
namespace {

static std::optional<std::tuple<llvm::Value *, llvm::ConstantInt *>>
getVariableOperands(llvm::BinaryOperator *op) {

  auto lhs_c = llvm::dyn_cast<llvm::ConstantInt>(op->getOperand(0));
  auto lhs_val = llvm::dyn_cast<llvm::Value>(op->getOperand(0));

  auto rhs_c = llvm::dyn_cast<llvm::ConstantInt>(op->getOperand(1));
  auto rhs_val = llvm::dyn_cast<llvm::Value>(op->getOperand(1));

  // check for an operation between a constant and a variable
  // and return the variable as the left op, and constant as the right op
  // regardless of how they appear in the original
  if (lhs_c && !rhs_c) {
    return {{rhs_val, lhs_c}};
  }

  if (rhs_c && !lhs_c) {
    return {{lhs_val, rhs_c}};
  }

  return std::nullopt;
}

// If the operator (op) is between an ICmpInst and a ConstantInt, return a
// tuple representing the ICmpInst and ConstantInt with tuple[0] holding the
// ICmpInst. Otherwise return `nullopt`.
static std::optional<std::tuple<llvm::ICmpInst *, llvm::ConstantInt *>>
getComparisonOperands(llvm::BinaryOperator *op) {

  // get the operands of this binaryop, and check that one is a constant int
  // and one is a variable
  auto ops = getVariableOperands(op);

  if(!ops.has_value()) {
    return std::nullopt;
  }

  auto [var_op, const_op] = ops.value();
  // check if the variable op is a ICmp, if yes, succeed
  auto cmp = llvm::dyn_cast<llvm::ICmpInst>(var_op);
  if(cmp) {
    return {{cmp, const_op}};
  }

  return std::nullopt;

}

static std::optional<std::tuple<llvm::Value *, llvm::ConstantInt *>>
getVariableOperand(llvm::BinaryOperator *op) {

  auto lhs_c = llvm::dyn_cast<llvm::ConstantInt>(op->getOperand(0));
  auto lhs_val = llvm::dyn_cast<llvm::Value>(op->getOperand(0));

  auto rhs_c = llvm::dyn_cast<llvm::ConstantInt>(op->getOperand(1));
  auto rhs_val = llvm::dyn_cast<llvm::Value>(op->getOperand(1));

  if (lhs_c && !rhs_c) {
    return {{rhs_val, lhs_c}};
  }

  if (rhs_c && !lhs_c) {
    return {{lhs_val, rhs_c}};
  }

  return std::nullopt;
}

static llvm::Value *negateCmpPredicate(llvm::ICmpInst *cmp) {
  auto pred = cmp->getPredicate();
  llvm::IRBuilder<> ir(cmp);
  llvm::ICmpInst::Predicate new_pred = llvm::CmpInst::getInversePredicate(pred);

  // Create a new compare with negated predicate.
  return ir.CreateICmp(new_pred, cmp->getOperand(0), cmp->getOperand(1));
}

}  // namespace


llvm::PreservedAnalyses
ConvertXorsToCmps::run(llvm::Function &func, llvm::FunctionAnalysisManager &AM) {
  std::vector<llvm::BinaryOperator *> xors;
  std::vector<llvm::BinaryOperator *> noncmp_xors;

  for (auto &inst : llvm::instructions(func)) {

    // check for binary op
    if (auto binop = llvm::dyn_cast<llvm::BinaryOperator>(&inst)) {

      // binary op is a xor
      if (binop->getOpcode() == llvm::Instruction::Xor) {

        // Get comparison operands of the xor. The caller ensures that one is a
        // compare and the other is a constant integer.
        auto cmp_ops = getComparisonOperands(binop);
        if (cmp_ops.has_value()) {
          auto [_, cnst_int] = cmp_ops.value();

          // ensure that the constant int is 'true', or an i1 with the value 1
          // this (currently) the only supported value
          if (cnst_int->getType()->getBitWidth() == 1 &&
              cnst_int->isAllOnesValue()) {
            xors.emplace_back(binop);
          }
          continue;
<<<<<<< HEAD
        }
        
        auto xor_ops = getVariableOperands(binop);
        if(xor_ops.has_value()) {
          auto [_, cnst_int] = xor_ops.value();

          // ensure that the constant int is 'true', or an i1 with the value 1
          // this (currently) the only supported value
          if (cnst_int->getType()->getBitWidth() == 1 &&
              cnst_int->isAllOnesValue()) {
            noncmp_xors.emplace_back(binop);
          }
        }
        
=======
        }
        
        auto xor_ops = getVariableOperand(binop);
        if(xor_ops.has_value()) {
          auto [_, cnst_int] = xor_ops.value();

          // ensure that the constant int is 'true', or an i1 with the value 1
          // this (currently) the only supported value
          if (cnst_int->getType()->getBitWidth() == 1 &&
              cnst_int->isAllOnesValue()) {
            noncmp_xors.emplace_back(binop);
          }
        }
        
>>>>>>> e9f375a8
      }
    }
  }

  auto changed = false;
  int replaced_items = 0;

  std::vector<llvm::BranchInst *> brs_to_invert;
  std::vector<llvm::SelectInst *> selects_to_invert;

<<<<<<< HEAD
  // look for things in the following pattern:
  // %20 = or i1 %19, i1 %18
  // %21 = xor i1 %20, i1 true
  // br i1 %21, label <left>, label <right>
  //
  // and change it to:
  //
  // %20 = or i1 %19, i1 %18
  // br i1 %20, label <right>, label <left>
  //
  for (auto ncmp_xor : noncmp_xors) {
    // These uses of xor followed by a branch can be simply replaced by switching branch conditions.
    // We invert the branch, and get rid of the xor, if it is unused.
    auto ops = getVariableOperands(ncmp_xor);
=======
  for (auto ncmp_xor : noncmp_xors) {
    // Just invert the branch and make it use the lhs of the xor
    // as the branch condition (just to get rid of a xor)
    auto ops = getVariableOperand(ncmp_xor);
>>>>>>> e9f375a8
    auto [var_op, _] = ops.value();

    for (auto &U : ncmp_xor->uses()) {
      llvm::BranchInst *br_inst = llvm::dyn_cast<llvm::BranchInst>(U.getUser());

      if (!br_inst) {
        continue;
      }

<<<<<<< HEAD
      // invert the condition and swap the branch.
      br_inst->setCondition(var_op);
      br_inst->swapSuccessors();
      changed = true;
    }

    if (0 == ncmp_xor->getNumUses()) {
      // this xor is no longer used, remove it
      ncmp_xor->eraseFromParent();
    }

  }

  // Look for xors specifically used in a comparison, and invert the comparison
=======
      br_inst->setCondition(var_op);
      br_inst->swapSuccessors();
    }
  }

>>>>>>> e9f375a8
  for (auto xori : xors) {

    // find predicate from xor's operands
    auto cmp_ops = getComparisonOperands(xori);
    if (!cmp_ops.has_value()) {
      continue;
    }
    auto [cmp, _] = cmp_ops.value();

    bool invertible_xor = true;

    // so far, we have matched the following pattern:
    //
    //   %c = icmp PREDICATE v1, v2
    //   %x = xor i1 %c, true
    //
    // We want to to fold this cmp/xor pair into a cmp with an inverse
    // predicate, like so:
    //
    //   %c = icmp !PREDICATE v1, v2
    //   %x = %c
    //
    // BUT! Depending on how %c is used we may or may not be able to do that.
    //
    // We need to know if the result of the comparison (%c) is used elsewhere,
    // and how.
    //
    // We *can* still invert the cmp/xor pair if:
    // * All uses of this `cmp` are either a SelectInst or a BranchInst
    //    then we will invert every select and branch condition.
    //    this gets rid of the xor, and preserves program logic
    //
    // Examples:
    //  %si = select i1 %c, true_val, false_val
    //  br i1 %c, label %left, label %right
    //
    // We *cannot* invert the cmp/xor pair if:
    // * One or more uses of this `cmp` is *NOT* a SelectInst or a BranchInst
    //    The original value could be stored or used in some arithmetic op
    //    and we cannot freely invert the comparison, because it would change
    //    the logic of the program.
    //
    //    Most common example? A zext, like the following:
    //     %z = zext i1 %c to i64

    for (auto &U : cmp->uses()) {
      llvm::Instruction *inst = llvm::dyn_cast<llvm::Instruction>(U.getUser());

      // use is not the existing xor
      if (!inst || inst == xori) {
        continue;
      }

      brs_to_invert.clear();
      selects_to_invert.clear();

      llvm::BranchInst *br = llvm::dyn_cast<llvm::BranchInst>(inst);

      // A user of this compare is a BranchInstruction
      if (br) {
        brs_to_invert.emplace_back(br);
        continue;
      }

      llvm::SelectInst *si = llvm::dyn_cast<llvm::SelectInst>(inst);

      // A user of this compare is a SelectInst, and the compare is the
      // condition and not an operand.
      if (si && llvm::dyn_cast<llvm::ICmpInst>(si->getCondition()) == cmp) {
        selects_to_invert.emplace_back(si);
        continue;
      }

      invertible_xor = false;
      break;
    }

    // not inverting this branch
    if (!invertible_xor) {
      continue;
    }

    // negate predicate
    auto neg_cmp = negateCmpPredicate(cmp);
    if (neg_cmp) {
      CopyMetadataTo(xori, neg_cmp);
      replaced_items += 1;

      // invert all branches
      for (auto B : brs_to_invert) {
        B->swapSuccessors();
      }

      // invert all selects
      for (auto SI : selects_to_invert) {
        SI->swapValues();
      }

      // replace uses of predicate with negated predicate
      cmp->replaceAllUsesWith(neg_cmp);

      // delete original predicate
      cmp->eraseFromParent();

      // replace uses of xor with negated predicate
      xori->replaceAllUsesWith(neg_cmp);

      // delte xor
      xori->eraseFromParent();
      changed = true;
    } 
  }
  
  return ConvertBoolToPreserved(changed);
}


llvm::StringRef ConvertXorsToCmps::name(void) {
  return "ConvertXorsToCmps";
}

// Convert operations in the form of:
//      (left OP right) ^ 1
// into:
//      (left !OP right)
// this makes the output more natural for humans and computers to reason about
// This problem comes up a fair bit due to how some instruction semantics
// compute carry/parity/etc bits.
void AddConvertXorsToCmps(llvm::FunctionPassManager &fpm) {
  fpm.addPass(ConvertXorsToCmps());
}

}  // namespace anvill<|MERGE_RESOLUTION|>--- conflicted
+++ resolved
@@ -133,7 +133,6 @@
             xors.emplace_back(binop);
           }
           continue;
-<<<<<<< HEAD
         }
         
         auto xor_ops = getVariableOperands(binop);
@@ -147,23 +146,6 @@
             noncmp_xors.emplace_back(binop);
           }
         }
-        
-=======
-        }
-        
-        auto xor_ops = getVariableOperand(binop);
-        if(xor_ops.has_value()) {
-          auto [_, cnst_int] = xor_ops.value();
-
-          // ensure that the constant int is 'true', or an i1 with the value 1
-          // this (currently) the only supported value
-          if (cnst_int->getType()->getBitWidth() == 1 &&
-              cnst_int->isAllOnesValue()) {
-            noncmp_xors.emplace_back(binop);
-          }
-        }
-        
->>>>>>> e9f375a8
       }
     }
   }
@@ -174,7 +156,6 @@
   std::vector<llvm::BranchInst *> brs_to_invert;
   std::vector<llvm::SelectInst *> selects_to_invert;
 
-<<<<<<< HEAD
   // look for things in the following pattern:
   // %20 = or i1 %19, i1 %18
   // %21 = xor i1 %20, i1 true
@@ -189,12 +170,7 @@
     // These uses of xor followed by a branch can be simply replaced by switching branch conditions.
     // We invert the branch, and get rid of the xor, if it is unused.
     auto ops = getVariableOperands(ncmp_xor);
-=======
-  for (auto ncmp_xor : noncmp_xors) {
-    // Just invert the branch and make it use the lhs of the xor
-    // as the branch condition (just to get rid of a xor)
-    auto ops = getVariableOperand(ncmp_xor);
->>>>>>> e9f375a8
+
     auto [var_op, _] = ops.value();
 
     for (auto &U : ncmp_xor->uses()) {
@@ -204,7 +180,6 @@
         continue;
       }
 
-<<<<<<< HEAD
       // invert the condition and swap the branch.
       br_inst->setCondition(var_op);
       br_inst->swapSuccessors();
@@ -219,13 +194,7 @@
   }
 
   // Look for xors specifically used in a comparison, and invert the comparison
-=======
-      br_inst->setCondition(var_op);
-      br_inst->swapSuccessors();
-    }
-  }
-
->>>>>>> e9f375a8
+
   for (auto xori : xors) {
 
     // find predicate from xor's operands
