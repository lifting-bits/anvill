--- conflicted
+++ resolved
@@ -222,11 +222,8 @@
 
   virtual size_t GetPointerDisplacement() const = 0;
 
-<<<<<<< HEAD
-=======
   virtual uint64_t GetParentFunctionAddress() const = 0;
 
->>>>>>> ab8c130a
   virtual const std::vector<ValueDecl> &ReturnValue() const = 0;
 
   // Deduplicates locations and ensures there are no overlapping decls
