--- conflicted
+++ resolved
@@ -632,9 +632,7 @@
   def __init__(self, *args):
     super(IDAProgram, self).__init__(_get_arch(), _get_os())
     self._functions = weakref.WeakValueDictionary()
-<<<<<<< HEAD
     self._dwarf = DWARFCore(idc.GetInputFilePath())
-=======
     self._variables = weakref.WeakValueDictionary()
 
   def get_variable(self, address):
@@ -668,8 +666,6 @@
     var = IDAVariable(arch, address, var_type, seg)
     self._variables[address] = var
     return var
-
->>>>>>> 58e3fe05
 
   def get_function(self, address):
     """Given an address, return a `Function` instance or
