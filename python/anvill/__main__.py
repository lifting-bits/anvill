--- conflicted
+++ resolved
@@ -82,13 +82,10 @@
 
     flist = bv.functions
 
-<<<<<<< HEAD
-=======
     if args.entrypoint and len(bv.get_functions_by_name(args.entrypoint)) == 0 and len(bv.get_functions_by_name("_"+args.entrypoint)) != 0:
         args.entrypoint = "_"+args.entrypoint
 
 
->>>>>>> 17634f59
     if args.entrypoint:
         epoint = None
         if len(bv.get_functions_by_name(args.entrypoint)) > 0:
