ARG LLVM_VERSION=900
ARG ARCH=amd64
ARG UBUNTU_VERSION=18.04
ARG DISTRO_BASE=ubuntu${UBUNTU_VERSION}
ARG BUILD_BASE=ubuntu:${UBUNTU_VERSION}
ARG LIBRARIES=/opt/trailofbits/libraries

# Will copy remill installation from here
FROM trailofbits/remill:llvm${LLVM_VERSION}-${DISTRO_BASE}-${ARCH} as remill

# Additional runtime dependencies go here
FROM ${BUILD_BASE} as base
ARG UBUNTU_VERSION
RUN apt-get update && \
    cat /etc/lsb-release && \
    if [ "${UBUNTU_VERSION}" = "20.04" ] ; then \
        apt-get install -qqy --no-install-recommends libtinfo6 ; \
    else \
        apt-get install -qqy --no-install-recommends libtinfo5 ; \
    fi && \
    rm -rf /var/lib/apt/lists/*

# Build-time dependencies go here
FROM trailofbits/cxx-common:llvm${LLVM_VERSION}-${DISTRO_BASE}-${ARCH} as deps

ENV DEBIAN_FRONTEND=noninteractive

RUN apt-get update && \
    apt-get install -qqy ninja-build python2.7 python3.8 python3-pip python3.8-venv liblzma-dev zlib1g-dev libtinfo-dev curl git wget build-essential ninja-build ccache clang && \
    rm -rf /var/lib/apt/lists/*
# needed for 20.04 support until we migrate to py3
RUN curl https://bootstrap.pypa.io/get-pip.py --output get-pip.py && python2.7 get-pip.py

RUN update-alternatives --install /usr/bin/python2 python2 /usr/bin/python2.7 1


COPY --from=remill /opt/trailofbits /opt/trailofbits


# Source code build
FROM deps as build
ARG LIBRARIES

WORKDIR /anvill
COPY . ./

ENV CC="/usr/bin/clang"
ENV CXX="/usr/bin/clang++"
ENV TRAILOFBITS_LIBRARIES="${LIBRARIES}"
ENV VIRTUAL_ENV=/opt/trailofbits/venv
ENV PATH="${VIRTUAL_ENV}/bin:${LIBRARIES}/llvm/bin:${LIBRARIES}/cmake/bin:${LIBRARIES}/protobuf/bin:${PATH}"

# create a virtualenv in /opt/trailofbits/venv
<<<<<<< HEAD
RUN python3.8 -m venv ${VIRTUAL_ENV}
=======
RUN python3 -V && python3 -m venv ${VIRTUAL_ENV}
>>>>>>> 001323e3

RUN mkdir -p build && cd build && \
    cmake -G Ninja -DCMAKE_PREFIX_PATH=/opt/trailofbits/remill -DCMAKE_VERBOSE_MAKEFILE=True -DCMAKE_INSTALL_PREFIX=/opt/trailofbits/anvill .. && \
    cmake --build . --target install

FROM base as dist
ARG LLVM_VERSION
ENV VIRTUAL_ENV=/opt/trailofbits/venv \
    PATH="/opt/trailofbits/venv/bin:/opt/trailofbits/anvill/bin:${PATH}" \
    LLVM_VERSION=llvm${LLVM_VERSION}

RUN apt-get update && \
    apt-get install -qqy unzip python3.8 python3-pip python3.8-venv && \
    rm -rf /var/lib/apt/lists/* && \
    python3.8 -m pip install pip python-magic

# The below is commented out since neither binja
# nor IDA would be available in the dist container
# so it makes no sense to also add Python -- can't test the Python API
# without either of those.
# If the situation changes, this can be uncommented to also install Python in the dist image
#RUN apt-get update && \
#    apt-get install -qqy python3.8 python3-pip python3.8-venv && \
#    rm -rf /var/lib/apt/lists/*
# Allow for mounting of local folder
WORKDIR /anvill/local

COPY scripts/docker-decompile-json-entrypoint.sh /opt/trailofbits/anvill/docker-decompile-json-entrypoint.sh
COPY --from=remill /opt/trailofbits/remill /opt/trailofbits/remill
COPY --from=build /opt/trailofbits/anvill /opt/trailofbits/anvill
COPY --from=build ${VIRTUAL_ENV} ${VIRTUAL_ENV}
ENTRYPOINT ["/opt/trailofbits/anvill/docker-decompile-json-entrypoint.sh"]<|MERGE_RESOLUTION|>--- conflicted
+++ resolved
@@ -51,11 +51,7 @@
 ENV PATH="${VIRTUAL_ENV}/bin:${LIBRARIES}/llvm/bin:${LIBRARIES}/cmake/bin:${LIBRARIES}/protobuf/bin:${PATH}"
 
 # create a virtualenv in /opt/trailofbits/venv
-<<<<<<< HEAD
 RUN python3.8 -m venv ${VIRTUAL_ENV}
-=======
-RUN python3 -V && python3 -m venv ${VIRTUAL_ENV}
->>>>>>> 001323e3
 
 RUN mkdir -p build && cd build && \
     cmake -G Ninja -DCMAKE_PREFIX_PATH=/opt/trailofbits/remill -DCMAKE_VERBOSE_MAKEFILE=True -DCMAKE_INSTALL_PREFIX=/opt/trailofbits/anvill .. && \
