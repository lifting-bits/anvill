#!/usr/bin/env python3

# Copyright (c) 2020 Trail of Bits, Inc.
#
# This program is free software: you can redistribute it and/or modify
# it under the terms of the GNU Affero General Public License as
# published by the Free Software Foundation, either version 3 of the
# License, or (at your option) any later version.
#
# This program is distributed in the hope that it will be useful,
# but WITHOUT ANY WARRANTY; without even the implied warranty of
# MERCHANTABILITY or FITNESS FOR A PARTICULAR PURPOSE.  See the
# GNU Affero General Public License for more details.
#
# You should have received a copy of the GNU Affero General Public License
# along with this program.  If not, see <http://www.gnu.org/licenses/>.

import unittest
import subprocess
import argparse
import tempfile
import os
import sys
import shutil

class RunError(Exception):
    def __init__(self, msg):
        self.msg = msg

    def __str__(self):
        return str(self.msg)


def write_command_log(cmd_description, cmd_exec, ws):
    with open(os.path.join(ws, "commands.log"), "a") as cmdlog:
        if cmd_description:
            cmdlog.write(f"# {cmd_description}\n")
        cmdlog.write(f"{cmd_exec}\n")

def run_cmd(cmd, timeout, description, ws):
    try:
        exec_cmd = f"{' '.join(cmd)}"
        sys.stdout.write(f"Running: {exec_cmd}\n")
        write_command_log(description, exec_cmd, ws)
        p = subprocess.run(
            cmd,
            stdout=subprocess.PIPE,
            stderr=subprocess.PIPE,
            timeout=timeout,
            universal_newlines=True,
        )
    except FileNotFoundError as e:
        raise RunError('Error: No such file or directory: "' + e.filename + '"')
    except PermissionError as e:
        raise RunError('Error: File "' + e.filename + '" is not an executable.')

    return p


def compile(self, clang, input, output, timeout, ws, options=None):
    cmd = []
    cmd.append(clang)
    if options is not None:
        cmd.extend(options)
    cmd.extend([input, "-o", output])
    p = run_cmd(cmd, timeout, description="Original source Clang compile command", ws=ws)

    self.assertEqual(p.returncode, 0, "clang failure")
    self.assertEqual(
        len(p.stderr), 0, "errors or warnings during compilation: %s" % p.stderr
    )

    return p


def specify(self, specifier, input, output, timeout, ws):
    cmd = list(specifier) if isinstance(specifier, list) else [specifier]
    cmd.extend(["--bin_in", input])
    cmd.extend(["--spec_out", output])
    cmd.extend(["--entry_point", "main"])
    cmd.extend(["--refs_as_defs"])
<<<<<<< HEAD
    p = run_cmd(cmd, timeout)
=======
    p = run_cmd(cmd, timeout, description="Spec generation command", ws=ws)
>>>>>>> 30d2bb65

    self.assertEqual(p.returncode, 0, "specifier failure: %s" % p.stderr)
    self.assertEqual(
        len(p.stderr), 0, "errors or warnings during specification: %s" % p.stderr
    )

    return p


def decompile(self, decompiler, input, output, timeout, ws):
    cmd = [decompiler]
    cmd.extend(["--spec", input])
    cmd.extend(["--bc_out", output])
    p = run_cmd(cmd, timeout, description="Decompilation command", ws=ws)

    self.assertEqual(p.returncode, 0, "decompiler failure: %s" % p.stderr)
    self.assertEqual(
        len(p.stderr), 0, "errors or warnings during decompilation: %s" % p.stderr
    )

    return p


def roundtrip(self, specifier, decompiler, filename, testname, clang, timeout, workspace):

    # Python refuses to add delete=False to the TemporaryDirectory constructor
    #with tempfile.TemporaryDirectory(prefix=f"{testname}_", dir=workspace) as tempdir:
    tempdir = tempfile.mkdtemp(prefix=f"{testname}_", dir=workspace)

    compiled = os.path.join(tempdir, f"{testname}_compiled")
    compile(self, clang, filename, compiled, timeout, tempdir)

    # capture binary run outputs
    compiled_output = run_cmd([compiled], timeout, description="capture compilation output", ws=tempdir)

    rt_json = os.path.join(tempdir, f"{testname}_rt.json")
    specify(self, specifier, compiled, rt_json, timeout, tempdir)

    rt_bc = os.path.join(tempdir, f"{testname}_rt.bc")
    decompile(self, decompiler, rt_json, rt_bc, timeout, tempdir)

    rebuilt = os.path.join(tempdir, f"{testname}_rebuilt")
    compile(self, clang, rt_bc, rebuilt, timeout, tempdir, ["-Wno-everything"]) 
    # capture outputs of binary after roundtrip
    rebuilt_output = run_cmd([rebuilt], timeout, description="Capture binary output after roundtrip", ws=tempdir)

    # Clean up tempdir if no workspace specified
    # otherwise keep it for debugging purposes
    if not workspace:
        shutil.rmtree(tempdir)

    self.assertEqual(compiled_output.stderr, rebuilt_output.stderr, "Different stderr")
    self.assertEqual(compiled_output.stdout, rebuilt_output.stdout, "Different stdout")
    self.assertEqual(compiled_output.returncode, rebuilt_output.returncode, "Different return code")


class TestRoundtrip(unittest.TestCase):
    pass


if __name__ == "__main__":
    parser = argparse.ArgumentParser()
    parser.add_argument("anvill", help="path to anvill-decompile-json")
    parser.add_argument("tests", help="path to test directory")
    parser.add_argument("clang", help="path to clang")
    parser.add_argument("workspace", nargs="?", default=None, help="Where to save temporary unit test outputs")
    parser.add_argument("-t", "--timeout", help="set timeout in seconds", type=int)

    args = parser.parse_args()

    if args.workspace:
        os.makedirs(args.workspace)

    def test_generator(path, test_name):
        def test(self):
            specifier = ["python3", "-m", "anvill"]
            roundtrip(self, specifier, args.anvill, path, test_name, args.clang, args.timeout, args.workspace)

        return test

    for item in os.scandir(args.tests):
        test_name = "test_%s" % os.path.splitext(item.name)[0]
        test = test_generator(item.path, test_name)
        setattr(TestRoundtrip, test_name, test)

    unittest.main(argv=[sys.argv[0], "-v"])<|MERGE_RESOLUTION|>--- conflicted
+++ resolved
@@ -79,11 +79,7 @@
     cmd.extend(["--spec_out", output])
     cmd.extend(["--entry_point", "main"])
     cmd.extend(["--refs_as_defs"])
-<<<<<<< HEAD
-    p = run_cmd(cmd, timeout)
-=======
     p = run_cmd(cmd, timeout, description="Spec generation command", ws=ws)
->>>>>>> 30d2bb65
 
     self.assertEqual(p.returncode, 0, "specifier failure: %s" % p.stderr)
     self.assertEqual(
