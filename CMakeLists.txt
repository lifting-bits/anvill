# Copyright (c) 2020 Trail of Bits, Inc.
#
# This program is free software: you can redistribute it and/or modify
# it under the terms of the GNU Affero General Public License as
# published by the Free Software Foundation, either version 3 of the
# License, or (at your option) any later version.
#
# This program is distributed in the hope that it will be useful,
# but WITHOUT ANY WARRANTY; without even the implied warranty of
# MERCHANTABILITY or FITNESS FOR A PARTICULAR PURPOSE.  See the
# GNU Affero General Public License for more details.
#
# You should have received a copy of the GNU Affero General Public License
# along with this program.  If not, see <http://www.gnu.org/licenses/>.

project(anvill)
cmake_minimum_required(VERSION 3.2)

include("${CMAKE_CURRENT_SOURCE_DIR}/cmake/settings.cmake")
include("${CMAKE_CURRENT_SOURCE_DIR}/cmake/utils.cmake")

FindAndSelectClangCompiler()

enable_language(C CXX ASM)
macro(target_public_headers TARGET)
  set_target_properties(${TARGET} PROPERTIES PUBLIC_HEADER "${ARGN}")
endmacro()

option(ANVILL_INSTALL_PYTHON2_LIBS "Install Python 2 libraries")
option(ANVILL_INSTALL_PYTHON3_LIBS "Install Python 3 libraries" ON)

#
# libraries
#

# remill
if("${PLATFORM_NAME}" STREQUAL "windows")
  set(REMILL_FINDPACKAGE_HINTS HINTS "${CMAKE_INSTALL_PREFIX}/remill/lib")
endif()

find_package(remill REQUIRED ${REMILL_FINDPACKAGE_HINTS})

#
# target settings
#

set(ANVILL anvill-${REMILL_LLVM_VERSION})

add_subdirectory(lib/Version)

add_library(${ANVILL} STATIC
  include/anvill/Type.h

  lib/Arch/AArch64_C.cpp
  lib/Arch/X86_C.cpp
  lib/Arch/X86_FastCall.cpp
  lib/Arch/X86_StdCall.cpp
  lib/Arch/X86_ThisCall.cpp
  lib/Arch/X86_64_SysV.cpp
  
  lib/Arch/AllocationState.h
  lib/Arch/AllocationState.cpp
  
  lib/Arch/Arch.h
  lib/Arch/Arch.cpp
  
  include/anvill/TypeParser.h
  lib/TypeParser.cpp
  
  include/anvill/TypePrinter.h
  lib/TypePrinter.cpp
  
  include/anvill/Program.h
  lib/Program.cpp
  
  include/anvill/Decl.h
  lib/Decl.cpp
  
  include/anvill/Lift.h
  lib/Lift.cpp

  include/anvill/MCToIRLifter.h
  lib/MCToIRLifter.cpp

  include/anvill/Optimize.h
  lib/Optimize.cpp
  
  include/anvill/Analyze.h
  lib/Analyze.cpp)

target_include_directories(${ANVILL} PUBLIC
  "${CMAKE_CURRENT_SOURCE_DIR}/include"
  ${PROJECT_INCLUDEDIRECTORIES})

target_link_libraries(${ANVILL} PUBLIC remill AnvillVersion)

target_public_headers(${ANVILL}
  include/anvill/Analyze.h
  include/anvill/Decl.h
  include/anvill/Lift.h
  include/anvill/Optimize.h
  include/anvill/Program.h
  include/anvill/Type.h
  include/anvill/TypeParser.h
  include/anvill/TypePrinter.h
  include/anvill/Version.h)

#
# tool target settings
#

set(DECOMPILE_JSON anvill-decompile-json-${REMILL_LLVM_VERSION})

add_executable(${DECOMPILE_JSON} JSON.cpp)
target_link_libraries(${DECOMPILE_JSON} PRIVATE ${ANVILL})


set(SPECIFY_BITCODE anvill-specify-bitcode-${REMILL_LLVM_VERSION})

add_executable(${SPECIFY_BITCODE} Bitcode.cpp)
target_link_libraries(${SPECIFY_BITCODE} PRIVATE ${ANVILL})

set(ANVILL_PYTHON_SOURCES
  setup.py
  python/anvill/__init__.py
  python/anvill/__main__.py
  python/anvill/arch.py
  python/anvill/binja.py
  python/anvill/exc.py
  python/anvill/function.py
  python/anvill/ida.py
  python/anvill/loc.py
  python/anvill/mem.py
  python/anvill/os.py
  python/anvill/program.py
  python/anvill/type.py
  python/anvill/var.py)

if(NOT DEFINED ENV{VIRTUAL_ENV})
  # NOT a venv install, specify --user and --prefix
  set(extra_install_flags --force --user --prefix=)
else()
  #virtual env; install normally
  set(extra_install_flags "")
endif()

if(ANVILL_INSTALL_PYTHON2_LIBS)
  add_custom_target(install_anvill_python2
    DEPENDS ${ANVILL_PYTHON_SOURCES})
    
  add_custom_command(
    TARGET install_anvill_python2 POST_BUILD
    COMMAND which python2 && python2 setup.py install ${extra_install_flags}
    COMMENT "Installing Anvill Python 2 API"
    WORKING_DIRECTORY "${CMAKE_CURRENT_SOURCE_DIR}")

  add_dependencies(${ANVILL}
    install_anvill_python2)
endif()

if(ANVILL_INSTALL_PYTHON3_LIBS)
  add_custom_target(install_anvill_python3
    DEPENDS ${ANVILL_PYTHON_SOURCES})

  add_custom_command(
    TARGET install_anvill_python3 POST_BUILD
    COMMAND which python3 && python3 setup.py install ${extra_install_flags}
    COMMENT "Installing Anvill Python 3 API"
    WORKING_DIRECTORY "${CMAKE_CURRENT_SOURCE_DIR}")

  add_dependencies(${ANVILL}
    install_anvill_python3)
endif()

#
# install settings
#

if(DEFINED WIN32)
  set(install_folder "${CMAKE_INSTALL_PREFIX}/anvill")
else()
  set(install_folder "${CMAKE_INSTALL_PREFIX}")
endif()

install(
  TARGETS ${ANVILL}
  LIBRARY DESTINATION "${install_folder}/lib"
  PUBLIC_HEADER DESTINATION "${install_folder}/include/anvill")

install(
  TARGETS ${DECOMPILE_JSON}
  RUNTIME DESTINATION "${install_folder}/bin")

set(ROUNDTRIP_TEST
  scripts/roundtrip.py)

install(
  FILES ${ROUNDTRIP_TEST}
  DESTINATION "${install_folder}/share")

#NOTE(artem): Uncomment and add tests as we pass them
set(ROUNDTRIP_TEST_FILES 
<<<<<<< HEAD
  tests/bitops.c
  tests/cast.c
  tests/nullptr.c
=======
  #tests/assert.c
  #tests/bitops.c
  tests/cast.c
  #tests/funcptr.c
  #tests/nullptr.c
>>>>>>> f298ffdf
  tests/ret0.c
  #tests/zeroinit.c
)

install(
  FILES ${ROUNDTRIP_TEST_FILES}
  DESTINATION "${install_folder}/share/tests")

configure_file(
  "${CMAKE_CURRENT_SOURCE_DIR}/cmake/anvillConfig.cmake.in"
  "${CMAKE_CURRENT_BINARY_DIR}/anvillConfig.cmake"
)

install(FILES "${CMAKE_CURRENT_BINARY_DIR}/anvillConfig.cmake"
  DESTINATION "${install_folder}/lib/cmake/anvill"
)

#
# tests
#
# Note: the Binary Ninja or IDA Python API must exist to run tests.

enable_testing()

add_test(NAME test_roundtrip
  COMMAND ${PROJECT_SOURCE_DIR}/scripts/roundtrip.py $<TARGET_FILE:${DECOMPILE_JSON}> ${PROJECT_SOURCE_DIR}/tests ${CMAKE_C_COMPILER}
  WORKING_DIRECTORY ${PROJECT_SOURCE_DIR}
)<|MERGE_RESOLUTION|>--- conflicted
+++ resolved
@@ -200,17 +200,11 @@
 
 #NOTE(artem): Uncomment and add tests as we pass them
 set(ROUNDTRIP_TEST_FILES 
-<<<<<<< HEAD
-  tests/bitops.c
-  tests/cast.c
-  tests/nullptr.c
-=======
   #tests/assert.c
   #tests/bitops.c
   tests/cast.c
   #tests/funcptr.c
   #tests/nullptr.c
->>>>>>> f298ffdf
   tests/ret0.c
   #tests/zeroinit.c
 )
