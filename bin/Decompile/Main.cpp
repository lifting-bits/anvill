/*
 * Copyright (c) 2019-present, Trail of Bits, Inc.
 * All rights reserved.
 *
 * This source code is licensed in accordance with the terms specified in
 * the LICENSE file found in the root directory of this source tree.
 */

#include <anvill/Arch.h>
#include <anvill/JSON.h>
#include <anvill/Lifters.h>
#include <anvill/Optimize.h>
#include <anvill/Providers.h>
#include <anvill/Specification.h>
#include <anvill/Version.h>
#include <gflags/gflags.h>
#include <glog/logging.h>
#include <llvm/ADT/Statistic.h>
#include <llvm/IR/LLVMContext.h>
#include <llvm/IR/Module.h>
#include <llvm/Support/JSON.h>
#include <llvm/Support/MemoryBuffer.h>
#include <remill/BC/Compat/Error.h>
#include <remill/BC/Util.h>

#include <cstdint>
#include <iomanip>
#include <ios>
#include <iostream>
#include <memory>
#include <sstream>
#include <string>

DEFINE_string(spec, "", "Path to a JSON specification of code to decompile.");
DEFINE_string(ir_out, "", "Path to file where the LLVM IR should be saved.");
DEFINE_string(bc_out, "",
              "Path to file where the LLVM bitcode should be "
              "saved.");
DEFINE_string(stats_out, "", "Path to emit decompilation statistics");

DEFINE_bool(add_breakpoints, false,
            "Add breakpoint_XXXXXXXX functions to the "
            "lifted bitcode.");

DEFINE_bool(add_names, false, "Try to apply symbol names to lifted entities.");
<<<<<<< HEAD
DEFINE_bool(disable_optimization, false, "disable optimization of the bitcode");
=======
>>>>>>> 17634f59

DEFINE_string(
    default_callable_spec, "",
    "a default specification for functions for which we dont have a type");

static void SetVersion(void) {
  std::stringstream ss;
  auto vs = anvill::version::GetVersionString();
  if (0 == vs.size()) {
    vs = "unknown";
  }

  ss << vs << "\n";
  if (!anvill::version::HasVersionData()) {
    ss << "No extended version information found!\n";
  } else {
    ss << "Commit Hash: " << anvill::version::GetCommitHash() << "\n";
    ss << "Commit Date: " << anvill::version::GetCommitDate() << "\n";
    ss << "Last commit by: " << anvill::version::GetAuthorName() << " ["
       << anvill::version::GetAuthorEmail() << "]\n";
    ss << "\n";
    if (anvill::version::HasUncommittedChanges()) {
      ss << "Uncommitted changes were present during build.\n";
    } else {
      ss << "All changes were committed prior to building.\n";
    }
  }
  google::SetVersionString(ss.str());
}

int main(int argc, char *argv[]) {

  // get version string from git, and put as output to --version
  // from gflags
  SetVersion();
  google::ParseCommandLineFlags(&argc, &argv, true);
  google::InitGoogleLogging(argv[0]);

  if (FLAGS_spec.empty()) {
    std::cerr
        << "Please specify a path to a JSON specification file in '--spec'"
        << std::endl;
    return EXIT_FAILURE;
  }

  if (FLAGS_spec == "/dev/stdin") {
    FLAGS_spec = "-";
  }

  auto maybe_buff = llvm::MemoryBuffer::getFileOrSTDIN(FLAGS_spec);
  if (remill::IsError(maybe_buff)) {
    std::cerr << "Unable to read JSON spec file '" << FLAGS_spec
              << "': " << remill::GetErrorString(maybe_buff) << std::endl;
    return EXIT_FAILURE;
  }

  const std::unique_ptr<llvm::MemoryBuffer> &buff =
      remill::GetReference(maybe_buff);
  auto maybe_json = llvm::json::parse(buff->getBuffer());
  if (remill::IsError(maybe_json)) {
    std::cerr << "Unable to parse JSON spec file '" << FLAGS_spec
              << "': " << remill::GetErrorString(maybe_json) << std::endl;
    return EXIT_FAILURE;
  }

  llvm::LLVMContext context;
  llvm::Module module("lifted_code", context);

  auto maybe_spec = anvill::Specification::DecodeFromJSON(
      context, remill::GetReference(maybe_json));

  if (!maybe_spec.Succeeded()) {
    std::cerr << maybe_spec.TakeError().message << std::endl;
    return EXIT_FAILURE;
  }

  anvill::Specification spec = maybe_spec.TakeValue();
  anvill::SpecificationTypeProvider spec_tp(spec);

  std::unique_ptr<anvill::TypeProvider> tp =
      std::make_unique<anvill::ProxyTypeProvider>(spec_tp);
  if (!FLAGS_default_callable_spec.empty()) {
    anvill::TypeDictionary ty_dict(context);
    anvill::TypeTranslator ty_trans(ty_dict, spec.Arch().get());
    anvill::JSONTranslator trans(ty_trans, spec.Arch().get());

    auto maybe_buff =
        llvm::MemoryBuffer::getFileOrSTDIN(FLAGS_default_callable_spec);
    if (remill::IsError(maybe_buff)) {
      std::cerr << "Unable to read JSON default callable_spec file '"
                << FLAGS_default_callable_spec
                << "': " << remill::GetErrorString(maybe_buff) << std::endl;
      return EXIT_FAILURE;
    }

    const std::unique_ptr<llvm::MemoryBuffer> &buff =
        remill::GetReference(maybe_buff);
    auto maybe_json = llvm::json::parse(buff->getBuffer());
    if (remill::IsError(maybe_json)) {
      std::cerr << "Unable to parse default callable_spec file '"
                << FLAGS_default_callable_spec
                << "': " << remill::GetErrorString(maybe_json) << std::endl;
      return EXIT_FAILURE;
    }
    const llvm::json::Value &json = remill::GetReference(maybe_json);
    auto obj = json.getAsObject();
    if (obj == nullptr) {
      std::cerr << "default callable_spec file is not a json object'"
                << FLAGS_default_callable_spec
                << "': " << remill::GetErrorString(maybe_json) << std::endl;
      return EXIT_FAILURE;
    }

    auto maybe_default_callable = trans.DecodeDefaultCallableDecl(obj);
    if (!maybe_default_callable.Succeeded()) {
      std::cerr << "default callable_spec did not parse as callable decl: "
                << FLAGS_default_callable_spec << " "
                << maybe_default_callable.TakeError().message << std::endl;
    }

    remill::ArchName arch_name = spec.Arch().get()->arch_name;
    auto dtp = std::make_unique<anvill::DefaultCallableTypeProvider>(arch_name,
                                                                     spec_tp);
    dtp->SetDefault(arch_name, maybe_default_callable.TakeValue());

    tp = std::move(dtp);
  }

  anvill::SpecificationControlFlowProvider cfp(spec);
  anvill::SpecificationMemoryProvider mp(spec);
  anvill::LifterOptions options(spec.Arch().get(), module, *tp.get(), cfp, mp);

  //  options.state_struct_init_procedure =
  //      anvill::StateStructureInitializationProcedure::kNone;

  // Annotate instructions with `!pc` metadata that (approximately) tells us
  // where they are from.
  options.pc_metadata_name = "pc";

  // Annotate instructions with `!stack_offset` metadata that tells us where,
  // relative to the stack pointer value on entry to a function, the pointer
  // points.
  options.stack_frame_recovery_options.stack_offset_metadata_name =
      "stack_offset";

  anvill::EntityLifter lifter(options);

  std::unordered_map<uint64_t, std::string> names;
  if (FLAGS_add_names) {
<<<<<<< HEAD
    spec.ForEachSymbol([&names](uint64_t addr, const std::string &name) {
      names.emplace(addr, name);
      LOG(ERROR) << std::hex << addr << std::dec << " " << name;
=======
    spec.ForEachSymbol([&names,&module] (uint64_t addr, const std::string &name) {
      

      if(llvm::Triple(module.getTargetTriple()).getVendor() == llvm::Triple::VendorType::Apple && name.find("_",0) == 0) {
        names.emplace(addr,  name.substr(1));
      } else {
        names.emplace(addr, name);
      }


>>>>>>> 17634f59
      return true;
    });
  }

  spec.ForEachFunction([&lifter, &names](auto decl) {
    llvm::Function *func = lifter.LiftEntity(*decl);
    if (FLAGS_add_names) {
      if (auto name_it = names.find(decl->address); name_it != names.end()) {
        func->setName(name_it->second);
      }
    }
    return true;
  });

  spec.ForEachVariable([&lifter, &names](auto decl) {
    llvm::Constant *cv = lifter.LiftEntity(*decl);
    if (FLAGS_add_names) {
      if (auto name_it = names.find(decl->address); name_it != names.end()) {
        if (llvm::GlobalValue *gv = llvm::dyn_cast<llvm::GlobalValue>(cv)) {
          gv->setName(name_it->second);
        }
      }
    }
    return true;
  });

  if (!FLAGS_stats_out.empty()) {
    llvm::EnableStatistics();
  }

  if (!FLAGS_disable_optimization) {
    anvill::OptimizeModule(lifter, module);
  }
  int ret = EXIT_SUCCESS;


  if (!FLAGS_stats_out.empty()) {
    std::error_code ec;
    llvm::raw_fd_ostream stats_out_file(FLAGS_stats_out, ec);
    if (ec) {
      std::cerr << "Could not open stats output file " << FLAGS_stats_out
                << std::endl;
      ret = EXIT_FAILURE;
    } else {
      llvm::PrintStatisticsJSON(stats_out_file);
    }
  }


  if (!FLAGS_ir_out.empty()) {
    if (!remill::StoreModuleIRToFile(&module, FLAGS_ir_out, true)) {
      std::cerr << "Could not save LLVM IR to " << FLAGS_ir_out << '\n';
      ret = EXIT_FAILURE;
    }
  }
  if (!FLAGS_bc_out.empty()) {
    if (!remill::StoreModuleToFile(&module, FLAGS_bc_out, true)) {
      std::cerr << "Could not save LLVM bitcode to " << FLAGS_bc_out << '\n';
      ret = EXIT_FAILURE;
    }
  }

  return ret;
}<|MERGE_RESOLUTION|>--- conflicted
+++ resolved
@@ -43,10 +43,7 @@
             "lifted bitcode.");
 
 DEFINE_bool(add_names, false, "Try to apply symbol names to lifted entities.");
-<<<<<<< HEAD
 DEFINE_bool(disable_optimization, false, "disable optimization of the bitcode");
-=======
->>>>>>> 17634f59
 
 DEFINE_string(
     default_callable_spec, "",
@@ -196,11 +193,6 @@
 
   std::unordered_map<uint64_t, std::string> names;
   if (FLAGS_add_names) {
-<<<<<<< HEAD
-    spec.ForEachSymbol([&names](uint64_t addr, const std::string &name) {
-      names.emplace(addr, name);
-      LOG(ERROR) << std::hex << addr << std::dec << " " << name;
-=======
     spec.ForEachSymbol([&names,&module] (uint64_t addr, const std::string &name) {
       
 
@@ -211,7 +203,6 @@
       }
 
 
->>>>>>> 17634f59
       return true;
     });
   }
