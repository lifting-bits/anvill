/*
 * Copyright (c) 2020 Trail of Bits, Inc.
 *
 * This program is free software: you can redistribute it and/or modify
 * it under the terms of the GNU Affero General Public License as
 * published by the Free Software Foundation, either version 3 of the
 * License, or (at your option) any later version.
 *
 * This program is distributed in the hope that it will be useful,
 * but WITHOUT ANY WARRANTY; without even the implied warranty of
 * MERCHANTABILITY or FITNESS FOR A PARTICULAR PURPOSE.  See the
 * GNU Affero General Public License for more details.
 *
 * You should have received a copy of the GNU Affero General Public License
 * along with this program.  If not, see <http://www.gnu.org/licenses/>.
 */

#include "FunctionLifter.h"

#include <anvill/ABI.h>
#include <anvill/ITypeSpecification.h>
#include <anvill/Lifters/DeclLifter.h>
#include <anvill/Providers/MemoryProvider.h>
#include <anvill/Providers/TypeProvider.h>
#include <gflags/gflags.h>
#include <glog/logging.h>
#include <llvm/IR/BasicBlock.h>
#include <llvm/IR/DerivedTypes.h>
#include <llvm/IR/Function.h>
#include <llvm/IR/IRBuilder.h>
#include <llvm/IR/InstIterator.h>
#include <llvm/IR/Instruction.h>
#include <llvm/IR/Instructions.h>
#include <llvm/IR/Intrinsics.h>
#include <llvm/IR/LegacyPassManager.h>
#include <llvm/IR/Module.h>
#include <llvm/IR/Type.h>
#include <llvm/IR/Verifier.h>
#include <llvm/Transforms/InstCombine/InstCombine.h>
#include <llvm/Transforms/Scalar.h>
#include <llvm/Transforms/Utils.h>
#include <llvm/Transforms/Utils/Cloning.h>
#include <remill/Arch/Arch.h>
#include <remill/Arch/Instruction.h>
#include <remill/BC/Compat/Error.h>
#include <remill/BC/Util.h>
#include <remill/BC/Version.h>
#include <remill/OS/OS.h>

#include <sstream>
#include <unordered_set>

#include "EntityLifter.h"

namespace anvill {
namespace {

// Clear out LLVM variable names. They're usually not helpful.
static void ClearVariableNames(llvm::Function *func) {
  for (auto &block : *func) {
    block.setName(llvm::Twine::createNull());
    for (auto &inst : block) {
      if (inst.hasName()) {
        inst.setName(llvm::Twine::createNull());
      }
    }
  }
}

// Compatibility function for performing a single step of inlining.
static llvm::InlineResult InlineFunction(llvm::CallBase *call,
                                         llvm::InlineFunctionInfo &info) {
#if LLVM_VERSION_NUMBER < LLVM_VERSION(11, 0)
  return llvm::InlineFunction(call, info);
#else
  return llvm::InlineFunction(*call, info);
#endif
}

// A function that ensures that the memory pointer escapes, and thus none of
// the memory writes at the end of a function are lost.
static llvm::Function *
GetMemoryEscapeFunc(const remill::IntrinsicTable &intrinsics) {
  const auto module = intrinsics.error->getParent();
  auto &context = module->getContext();

  if (auto func = module->getFunction(kMemoryPointerEscapeFunction)) {
    return func;
  }

  llvm::Type *params[] = {
      remill::NthArgument(intrinsics.error, remill::kMemoryPointerArgNum)
          ->getType()};
  auto type =
      llvm::FunctionType::get(llvm::Type::getVoidTy(context), params, false);
  return llvm::Function::Create(type, llvm::GlobalValue::ExternalLinkage,
                                kMemoryPointerEscapeFunction.data(), module);
}

// We're calling a remill intrinsic and we want to "mute" the escape of the
// `State` pointer by replacing it with an `undef` value. This permits
// optimizations while allowing us to still observe what reaches the `pc`
// argument of the intrinsic. This is valuable for function return intrinsics,
// because it lets us verify that the value that we initialize into the return
// address location actually reaches the `pc` parameter of the
// `__remill_function_return`.
static void MuteStateEscape(llvm::CallInst *call) {
  auto state_ptr_arg = call->getArgOperand(remill::kStatePointerArgNum);
  auto undef_val = llvm::UndefValue::get(state_ptr_arg->getType());
  call->setArgOperand(remill::kStatePointerArgNum, undef_val);
}

// This returns a special anvill built-in used to describe jumps tables
<<<<<<< HEAD
// inside lifted code
static llvm::Function *GetAnvillSwitchFunc(llvm::Module &module,
                                           bool complete,
                                           llvm::Type* address_type) {
=======
// inside lifted code; It takes the address type to generate the function
// parameters of correct type.
static llvm::Function *GetAnvillSwitchFunc(llvm::Module &module, llvm::Type *type,
                                           bool complete) {
>>>>>>> ae574e04

  const auto &func_name =
      complete ? kAnvillSwitchCompleteFunc : kAnvillSwitchIncompleteFunc;

  auto func = module.getFunction(func_name);
  if (func != nullptr) {
    return func;
  }

<<<<<<< HEAD
  auto return_type = address_type;
  const std::vector<llvm::Type *> func_parameters = { address_type };
=======
  auto &context = module.getContext();
  llvm::Type* func_parameters[] = {type};
>>>>>>> ae574e04

  auto func_type = llvm::FunctionType::get(type, func_parameters, true);

  func = llvm::Function::Create(func_type, llvm::GlobalValue::ExternalLinkage,
                                func_name, module);

  func->addFnAttr(llvm::Attribute::ReadNone);

  return func;
}

// Annotate and instruction with the `id` annotation if that instruction
// is unannotated.
static void AnnotateInstruction(llvm::Instruction *inst, unsigned id,
                                llvm::MDNode *annot) {
  if (annot && !inst->getMetadata(id)) {
    inst->setMetadata(id, annot);
  }
}

// Annotate and instruction with the `id` annotation if that instruction
// is unannotated.
static void AnnotateInstructions(llvm::BasicBlock *block, unsigned id,
                                 llvm::MDNode *annot) {
  if (annot) {
    for (auto &inst : *block) {
      AnnotateInstruction(&inst, id, annot);
    }
  }
}

}  // namespace

FunctionLifter::~FunctionLifter(void) {}

FunctionLifter::FunctionLifter(const LifterOptions &options_,
                               MemoryProvider &memory_provider_,
                               TypeProvider &type_provider_)
    : options(options_),
      memory_provider(memory_provider_),
      type_provider(type_provider_),
      semantics_module(remill::LoadArchSemantics(options.arch)),
      llvm_context(semantics_module->getContext()),
      intrinsics(semantics_module.get()),
      inst_lifter(options.arch, intrinsics),
      pc_reg(options.arch->RegisterByName(
          options.arch->ProgramCounterRegisterName())),
      sp_reg(options.arch->RegisterByName(
          options.arch->StackPointerRegisterName())),
      is_sparc(options.arch->IsSPARC32() || options.arch->IsSPARC64()),
      is_x86_or_amd64(options.arch->IsX86() || options.arch->IsAMD64()),
      i8_type(llvm::Type::getInt8Ty(llvm_context)),
      i8_zero(llvm::Constant::getNullValue(i8_type)),
      i32_type(llvm::Type::getInt32Ty(llvm_context)),
      mem_ptr_type(
          llvm::dyn_cast<llvm::PointerType>(remill::RecontextualizeType(
              options.arch->MemoryPointerType(), llvm_context))),
      state_ptr_type(
          llvm::dyn_cast<llvm::PointerType>(remill::RecontextualizeType(
              options.arch->StatePointerType(), llvm_context))),
      address_type(
          llvm::Type::getIntNTy(llvm_context, options.arch->address_size)),
      pc_reg_type(pc_reg->type) {

  if (options.pc_metadata_name) {
    pc_annotation_id = llvm_context.getMDKindID(options.pc_metadata_name);
  }
}

// Helper to get the basic block to contain the instruction at `addr`. This
// function drives a work list, where the first time we ask for the
// instruction at `addr`, we enqueue a bit of work to decode and lift that
// instruction.
llvm::BasicBlock *FunctionLifter::GetOrCreateBlock(uint64_t addr) {
  const auto from_pc = curr_inst ? curr_inst->pc : 0;
  auto &block = edge_to_dest_block[{from_pc, addr}];
  if (block) {
    return block;
  }

  std::stringstream ss;
  ss << "inst_" << std::hex << addr;
  block = llvm::BasicBlock::Create(llvm_context, ss.str(), lifted_func);

  // NOTE(pag): We always add to the work list without consulting/updating
  //            `addr_to_block` so that we can observe self-tail-calls and
  //            lift them as such, rather than as jumps back into the first
  //            lifted block.
  edge_work_list.emplace(addr, from_pc);

  return block;
}

llvm::BasicBlock *FunctionLifter::GetOrCreateTargetBlock(uint64_t addr) {
  return GetOrCreateBlock(options.ctrl_flow_provider->GetRedirection(addr));
}

// Try to decode an instruction at address `addr` into `*inst_out`. Returns
// `true` is successful and `false` otherwise. `is_delayed` tells the decoder
// whether or not the instruction being decoded is being decoded inside of a
// delay slot of another instruction.
bool FunctionLifter::DecodeInstructionInto(const uint64_t addr, bool is_delayed,
                                           remill::Instruction *inst_out) {
  static const auto max_inst_size = options.arch->MaxInstructionSize();
  inst_out->Reset();

  // Read the maximum number of bytes possible for instructions on this
  // architecture. For x86(-64), this is 15 bytes, whereas for fixed-width
  // architectures like AArch32/AArch64 and SPARC32/SPARC64, this is 4 bytes.
  inst_out->bytes.reserve(max_inst_size);

  auto accumulate_inst_byte = [=](auto byte, auto accessible, auto perms) {
    switch (accessible) {
      case ByteAvailability::kUnknown:
      case ByteAvailability::kUnavailable: return false;
      default:
        switch (perms) {
          case BytePermission::kUnknown:
          case BytePermission::kReadableExecutable:
          case BytePermission::kReadableWritableExecutable:
            inst_out->bytes.push_back(static_cast<char>(byte));
            return true;
          case BytePermission::kReadable:
          case BytePermission::kReadableWritable: return false;
        }
    }
  };

  for (auto i = 0u; i < max_inst_size; ++i) {
    if (!std::apply(accumulate_inst_byte, memory_provider.Query(addr + i))) {
      break;
    }
  }

  if (is_delayed) {
    return options.arch->DecodeDelayedInstruction(addr, inst_out->bytes,
                                                  *inst_out);
  } else {
    return options.arch->DecodeInstruction(addr, inst_out->bytes, *inst_out);
  }
}

// Visit an invalid instruction. An invalid instruction is a sequence of
// bytes which cannot be decoded, or an empty byte sequence.
void FunctionLifter::VisitInvalid(const remill::Instruction &inst,
                                  llvm::BasicBlock *block) {
  MuteStateEscape(remill::AddTerminatingTailCall(block, intrinsics.error));
}

// Visit an error instruction. An error instruction is guaranteed to trap
// execution somehow, e.g. `ud2` on x86. Error instructions are treated
// similarly to invalid instructions, with the exception that they can have
// delay slots, and therefore the subsequent instruction may actually execute
// prior to the error.
void FunctionLifter::VisitError(const remill::Instruction &inst,
                                remill::Instruction *delayed_inst,
                                llvm::BasicBlock *block) {
  VisitDelayedInstruction(inst, delayed_inst, block, true);
  MuteStateEscape(remill::AddTerminatingTailCall(block, intrinsics.error));
}

// Visit a normal instruction. Normal instructions have straight line control-
// flow semantics, i.e. after executing the instruction, execution proceeds
// to the next instruction (`inst.next_pc`).
void FunctionLifter::VisitNormal(const remill::Instruction &inst,
                                 llvm::BasicBlock *block) {
  llvm::BranchInst::Create(GetOrCreateTargetBlock(inst.next_pc), block);
}

// Visit a no-op instruction. These behave identically to normal instructions
// from a control-flow perspective.
void FunctionLifter::VisitNoOp(const remill::Instruction &inst,
                               llvm::BasicBlock *block) {
  VisitNormal(inst, block);
}

// Visit a direct jump control-flow instruction. The target of the jump is
// known at decode time, and the target address is available in
// `inst.branch_taken_pc`. Execution thus needs to transfer to the instruction
// (and thus `llvm::BasicBlock`) associated with `inst.branch_taken_pc`.
void FunctionLifter::VisitDirectJump(const remill::Instruction &inst,
                                     remill::Instruction *delayed_inst,
                                     llvm::BasicBlock *block) {
  VisitDelayedInstruction(inst, delayed_inst, block, true);
  llvm::BranchInst::Create(GetOrCreateTargetBlock(inst.branch_taken_pc), block);
}

// Visit an indirect jump control-flow instruction. This may be register- or
// memory-indirect, e.g. `jmp rax` or `jmp [rax]` on x86. Thus, the target is
// not know a priori and our default mechanism for handling this is to perform
// a tail-call to the `__remill_jump` function, whose role is to be a stand-in
// something that enacts the effect of "transfer to target."
void FunctionLifter::VisitIndirectJump(const remill::Instruction &inst,
                                       remill::Instruction *delayed_inst,
                                       llvm::BasicBlock *block) {

  VisitDelayedInstruction(inst, delayed_inst, block, true);

  // Attempt to get the target list for this control flow instruction
  // so that we can handle this jump in a less generic way
  auto maybe_target_list =
      options.ctrl_flow_provider->TryGetControlFlowTargets(inst.pc);

  auto add_remill_jump{true};
  llvm::BasicBlock *current_bb = block;

  // This is a list of the possibilities we want to cover:
  //
  // 1. No target: AddTerminatingTailCall
  // 2. Single target, complete: normal jump
  // 3. Multiple targets, complete: switch with no default case
  // 4. Single or multiple targets, not complete: switch with default case
  //    containing AddTerminatingTailCall

  if (maybe_target_list.has_value()) {
    const auto &target_list = maybe_target_list.value();

    // If the target list is complete and has only one destination, then we
    // can handle it as normal jump
    if (target_list.destination_list.size() == 1U && target_list.complete) {
      add_remill_jump = false;

      auto destination = target_list.destination_list.front();
      llvm::BranchInst::Create(GetOrCreateTargetBlock(destination), block);

    // We have multiple destinations. Handle this with a switch. If the target
    // list is not marked as complete, then we'll still add __remill_jump
    // inside the default block
    } else {
      llvm::BasicBlock *default_case{nullptr};

      // Create a default case that is not reachable
      if (target_list.complete) {
        add_remill_jump = false;
        default_case = llvm::BasicBlock::Create(llvm_context, "", lifted_func);

        llvm::IRBuilder<> builder(default_case);
        builder.CreateUnreachable();

      // Create a default case that will contain the __remill_jump. For this
      // to work, we need to update `current_bb`
      } else {
        add_remill_jump = true;

        default_case = llvm::BasicBlock::Create(llvm_context, "", lifted_func);
        current_bb = default_case;
      }

      // Create the parameters for the special anvill switch
      auto pc = inst_lifter.LoadRegValue(
          block, state_ptr, options.arch->ProgramCounterRegisterName());

      std::vector<llvm::Value *> switch_parameters;
      switch_parameters.push_back(pc);

      for (auto destination : target_list.destination_list) {
        auto dest_as_value = GenerateProgramCounter(block, destination);
        switch_parameters.push_back(dest_as_value);
      }

      // Invoke the anvill switch
      auto &module = *block->getModule();
      auto anvill_switch_func =
<<<<<<< HEAD
          GetAnvillSwitchFunc(module, target_list.complete, this->address_type);
=======
          GetAnvillSwitchFunc(module, address_type, target_list.complete);
>>>>>>> ae574e04

      llvm::IRBuilder<> ir(block);
      auto next_pc = ir.CreateCall(anvill_switch_func, switch_parameters);

      // Now use the anvill switch output with a SwitchInst, mapping cases
      // by index
      auto dest_count = target_list.destination_list.size();
      auto switch_inst = ir.CreateSwitch(next_pc, default_case, dest_count);

      for (std::size_t dest_id{0U}; dest_id < dest_count; ++dest_id) {
        auto dest = target_list.destination_list.at(dest_id);
        auto dest_block = GetOrCreateTargetBlock(dest);

<<<<<<< HEAD
        auto dest_id_as_value = llvm::ConstantInt::get(this->address_type, dest_id);
=======
        auto dest_id_as_value = llvm::ConstantInt::get(address_type, dest_id);
>>>>>>> ae574e04
        switch_inst->addCase(dest_id_as_value, dest_block);
      }
    }
  }

  if (add_remill_jump) {

    // Either we didn't find any target list from the control flow provider, or we
    // did but it wasn't marked as `complete`
    remill::AddTerminatingTailCall(current_bb, intrinsics.jump);
  }
}

// Visit a conditional indirect jump control-flow instruction. This is a mix
// between indirect jumps and conditional jumps that appears on the
// ARMv7 (AArch32) architecture, where many instructions are predicated.
void FunctionLifter::VisitConditionalIndirectJump(
    const remill::Instruction &inst, remill::Instruction *delayed_inst,
    llvm::BasicBlock *block) {
  const auto lifted_func = block->getParent();
  const auto cond = remill::LoadBranchTaken(block);
  const auto taken_block =
      llvm::BasicBlock::Create(llvm_context, "", lifted_func);
  const auto not_taken_block =
      llvm::BasicBlock::Create(llvm_context, "", lifted_func);
  llvm::BranchInst::Create(taken_block, not_taken_block, cond, block);
  VisitDelayedInstruction(inst, delayed_inst, taken_block, true);
  VisitDelayedInstruction(inst, delayed_inst, not_taken_block, false);
  remill::AddTerminatingTailCall(taken_block, intrinsics.jump);
  llvm::BranchInst::Create(GetOrCreateTargetBlock(inst.branch_not_taken_pc),
                           not_taken_block);
}

// Visit a function return control-flow instruction, which is a form of
// indirect control-flow, but with a certain semantic associated with
// returning from a function. This is treated similarly to indirect jumps,
// except the `__remill_function_return` function is tail-called.
void FunctionLifter::VisitFunctionReturn(const remill::Instruction &inst,
                                         remill::Instruction *delayed_inst,
                                         llvm::BasicBlock *block) {
  VisitDelayedInstruction(inst, delayed_inst, block, true);
  MuteStateEscape(
      remill::AddTerminatingTailCall(block, intrinsics.function_return));
}

// Visit a conditional function return control-flow instruction, which is a
// variant that is half-way between a return and a conditional jump. These
// are possible on ARMv7 (AArch32).
void FunctionLifter::VisitConditionalFunctionReturn(
    const remill::Instruction &inst, remill::Instruction *delayed_inst,
    llvm::BasicBlock *block) {
  const auto lifted_func = block->getParent();
  const auto cond = remill::LoadBranchTaken(block);
  const auto taken_block =
      llvm::BasicBlock::Create(llvm_context, "", lifted_func);
  const auto not_taken_block =
      llvm::BasicBlock::Create(llvm_context, "", lifted_func);
  llvm::BranchInst::Create(taken_block, not_taken_block, cond, block);
  VisitDelayedInstruction(inst, delayed_inst, taken_block, true);
  MuteStateEscape(
      remill::AddTerminatingTailCall(taken_block, intrinsics.function_return));
  VisitDelayedInstruction(inst, delayed_inst, not_taken_block, false);
  llvm::BranchInst::Create(GetOrCreateTargetBlock(inst.branch_not_taken_pc),
                           not_taken_block);
}

std::optional<FunctionDecl>
FunctionLifter::TryGetTargetFunctionType(std::uint64_t address) {
  auto redirected_addr = options.ctrl_flow_provider->GetRedirection(address);

  // In case we get redirected but still fail, try once more with the original
  // address
  auto opt_function_decl = type_provider.TryGetFunctionType(redirected_addr);
  if (!opt_function_decl.has_value() && redirected_addr != address) {

    // When we retry using the original address, still keep the (possibly)
    // redirected value
    opt_function_decl = type_provider.TryGetFunctionType(address);
  }

  if (!opt_function_decl.has_value()) {
    return std::nullopt;
  }

  // The `redirected_addr` value can either be the original one or the
  // redirected address
  auto function_decl = opt_function_decl.value();
  function_decl.address = redirected_addr;

  return function_decl;
}

// Try to resolve `inst.branch_taken_pc` to a lifted function, and introduce
// a function call to that address in `block`. Failing this, add a call
// to `__remill_function_call`.
void FunctionLifter::CallFunction(const remill::Instruction &inst,
                                  llvm::BasicBlock *block) {

  // First, try to see if it's actually related to another function. This is
  // equivalent to a tail-call in the original code.
  const auto maybe_other_decl = TryGetTargetFunctionType(inst.branch_taken_pc);

  if (maybe_other_decl.has_value()) {
    auto other_decl = maybe_other_decl.value();

    if (const auto other_func = DeclareFunction(other_decl)) {
      const auto mem_ptr_from_call =
          TryCallNativeFunction(other_decl.address, other_func, block);

      if (!mem_ptr_from_call) {
        LOG(ERROR) << "Failed to call native function at address " << std::hex
                   << other_decl.address << " via call at address " << inst.pc
                   << " in function at address " << func_address << std::dec;

        // If we fail to create an ABI specification for this function then
        // treat this as a call to an unknown address.
        remill::AddCall(block, intrinsics.function_call);
      }
    } else {
      LOG(ERROR) << "Failed to call non-executable memory or invalid address "
                 << std::hex << inst.branch_taken_pc << " via call at address "
                 << inst.pc << " in function at address " << func_address
                 << std::dec;

      // TODO(pag): Make call `intrinsics.error`?
      remill::AddCall(block, intrinsics.function_call);
    }
  } else {
    LOG(ERROR) << "Missing type information for function at address "
               << std::hex << inst.branch_taken_pc << ", called at address "
               << inst.pc << " in function at address " << func_address
               << std::dec;

    // If we do not have a function declaration, treat this as a call
    // to an unknown address.
    remill::AddCall(block, intrinsics.function_call);
  }
}

// Visit a direct function call control-flow instruction. The target is known
// at decode time, and its realized address is stored in
// `inst.branch_taken_pc`. In practice, what we do in this situation is try
// to call the lifted function function at the target address.
void FunctionLifter::VisitDirectFunctionCall(const remill::Instruction &inst,
                                             remill::Instruction *delayed_inst,
                                             llvm::BasicBlock *block) {

  VisitDelayedInstruction(inst, delayed_inst, block, true);
  CallFunction(inst, block);
  VisitAfterFunctionCall(inst, block);
}

// Visit a conditional direct function call control-flow instruction. The
// target is known at decode time, and its realized address is stored in
// `inst.branch_taken_pc`. In practice, what we do in this situation is try
// to call the lifted function function at the target address if the condition
// is satisfied. Note that it is up to the semantics of the conditional call
// instruction to "tell us" if the condition is met.
void FunctionLifter::VisitConditionalDirectFunctionCall(
    const remill::Instruction &inst, remill::Instruction *delayed_inst,
    llvm::BasicBlock *block) {
  const auto lifted_func = block->getParent();
  const auto cond = remill::LoadBranchTaken(block);
  const auto taken_block =
      llvm::BasicBlock::Create(llvm_context, "", lifted_func);
  const auto not_taken_block =
      llvm::BasicBlock::Create(llvm_context, "", lifted_func);
  llvm::BranchInst::Create(taken_block, not_taken_block, cond, block);
  VisitDelayedInstruction(inst, delayed_inst, taken_block, true);
  CallFunction(inst, taken_block);
  VisitAfterFunctionCall(inst, taken_block);
  VisitDelayedInstruction(inst, delayed_inst, not_taken_block, false);
  llvm::BranchInst::Create(GetOrCreateTargetBlock(inst.branch_not_taken_pc),
                           not_taken_block);
}

// Visit an indirect function call control-flow instruction. Similar to
// indirect jumps, we invoke an intrinsic function, `__remill_function_call`;
// however, unlike indirect jumps, we do not tail-call this intrinsic, and
// we continue lifting at the instruction where execution will resume after
// the callee returns. Thus, lifted bitcode maintains the call graph structure
// as it presents itself in the binary.
void FunctionLifter::VisitIndirectFunctionCall(
    const remill::Instruction &inst, remill::Instruction *delayed_inst,
    llvm::BasicBlock *block) {

  VisitDelayedInstruction(inst, delayed_inst, block, true);
  remill::AddCall(block, intrinsics.function_call);
  VisitAfterFunctionCall(inst, block);
}

// Visit a conditional indirect function call control-flow instruction.
// This is a cross between conditional jumps and indirect function calls.
void FunctionLifter::VisitConditionalIndirectFunctionCall(
    const remill::Instruction &inst, remill::Instruction *delayed_inst,
    llvm::BasicBlock *block) {
  const auto lifted_func = block->getParent();
  const auto cond = remill::LoadBranchTaken(block);
  const auto taken_block =
      llvm::BasicBlock::Create(llvm_context, "", lifted_func);
  const auto not_taken_block =
      llvm::BasicBlock::Create(llvm_context, "", lifted_func);
  llvm::BranchInst::Create(taken_block, not_taken_block, cond, block);
  VisitDelayedInstruction(inst, delayed_inst, taken_block, true);
  remill::AddCall(taken_block, intrinsics.function_call);
  VisitAfterFunctionCall(inst, taken_block);
  VisitDelayedInstruction(inst, delayed_inst, not_taken_block, false);
  llvm::BranchInst::Create(GetOrCreateTargetBlock(inst.branch_not_taken_pc),
                           not_taken_block);
}

// Helper to figure out the address where execution will resume after a
// function call. In practice this is the instruction following the function
// call, encoded in `inst.branch_not_taken_pc`. However, SPARC has a terrible
// ABI where they inject an invalid instruction following some calls as a way
// of communicating to the callee that they should return an object of a
// particular, hard-coded size. Thus, we want to actually identify then ignore
// that instruction, and present the following address for where execution
// should resume after a `call`.
std::pair<uint64_t, llvm::Value *>
FunctionLifter::LoadFunctionReturnAddress(const remill::Instruction &inst,
                                          llvm::BasicBlock *block) {

  const auto pc = inst.branch_not_taken_pc;

  // The semantics for handling a call save the expected return program counter
  // into a local variable.
  auto ret_pc =
      inst_lifter.LoadRegValue(block, state_ptr, remill::kReturnPCVariableName);
  if (!is_sparc) {
    return {pc, ret_pc};
  }

  uint8_t bytes[4] = {};

  for (auto i = 0u; i < 4u; ++i) {
    auto [byte, accessible, perms] = memory_provider.Query(pc + i);
    switch (accessible) {
      case ByteAvailability::kUnknown:
      case ByteAvailability::kUnavailable:
        LOG(ERROR)
            << "Byte at address " << std::hex << (pc + i)
            << " is not available for inspection to figure out return address "
            << " of call instruction at address " << pc << std::dec;
        return {pc, ret_pc};

      default: bytes[i] = byte; break;
    }

    switch (perms) {
      case BytePermission::kUnknown:
      case BytePermission::kReadableExecutable:
      case BytePermission::kReadableWritableExecutable: break;
      case BytePermission::kReadable:
      case BytePermission::kReadableWritable:
        LOG(ERROR)
            << "Byte at address " << std::hex << (pc + i) << " being inspected "
            << "to figure out return address of call instruction at address "
            << pc << " is not executable" << std::dec;
        return {pc, ret_pc};
    }
  }

  union Format0a {
    uint32_t flat;
    struct {
      uint32_t imm22 : 22;
      uint32_t op2 : 3;
      uint32_t rd : 5;
      uint32_t op : 2;
    } u __attribute__((packed));
  } __attribute__((packed)) enc = {};
  static_assert(sizeof(Format0a) == 4, " ");

  enc.flat |= bytes[0];
  enc.flat <<= 8;
  enc.flat |= bytes[1];
  enc.flat <<= 8;
  enc.flat |= bytes[2];
  enc.flat <<= 8;
  enc.flat |= bytes[3];

  // This looks like an `unimp <imm22>` instruction, where the `imm22` encodes
  // the size of the value to return. See "Programming Note" in v8 manual, B.31,
  // p 137.
  //
  // TODO(pag, kumarak): Does a zero value in `enc.u.imm22` imply a no-return
  //                     function? Try this on Compiler Explorer!
  if (!enc.u.op && !enc.u.op2) {
    LOG(INFO) << "Found structure return of size " << enc.u.imm22 << " to "
              << std::hex << pc << " at " << inst.pc << std::dec;

    llvm::IRBuilder<> ir(block);
    return {pc + 4u,
            ir.CreateAdd(ret_pc, llvm::ConstantInt::get(ret_pc->getType(), 4))};

  } else {
    return {pc, ret_pc};
  }
}

// Enact relevant control-flow changed after a function call. This figures
// out the return address targeted by the callee and links it into the
// control-flow graph.
void FunctionLifter::VisitAfterFunctionCall(const remill::Instruction &inst,
                                            llvm::BasicBlock *block) {
  const auto [ret_pc, ret_pc_val] = LoadFunctionReturnAddress(inst, block);
  const auto pc_ptr =
      inst_lifter.LoadRegAddress(block, state_ptr, remill::kPCVariableName);
  const auto next_pc_ptr =
      inst_lifter.LoadRegAddress(block, state_ptr, remill::kNextPCVariableName);

  llvm::IRBuilder<> ir(block);
  ir.CreateStore(ret_pc_val, pc_ptr, false);
  ir.CreateStore(ret_pc_val, next_pc_ptr, false);
  ir.CreateBr(GetOrCreateTargetBlock(ret_pc));
}

// Visit a conditional control-flow branch. Both the taken and not taken
// targets are known by the decoder and their addresses are available in
// `inst.branch_taken_pc` and `inst.branch_not_taken_pc`, respectively.
// Here we need to orchestrate the two-way control-flow, as well as the
// possible execution of a delayed instruction on either or both paths,
// depending on the presence/absence of delay slot annulment bits.
void FunctionLifter::VisitConditionalBranch(const remill::Instruction &inst,
                                            remill::Instruction *delayed_inst,
                                            llvm::BasicBlock *block) {
  const auto lifted_func = block->getParent();
  const auto cond = remill::LoadBranchTaken(block);
  const auto taken_block =
      llvm::BasicBlock::Create(llvm_context, "", lifted_func);
  const auto not_taken_block =
      llvm::BasicBlock::Create(llvm_context, "", lifted_func);
  llvm::BranchInst::Create(taken_block, not_taken_block, cond, block);
  VisitDelayedInstruction(inst, delayed_inst, taken_block, true);
  VisitDelayedInstruction(inst, delayed_inst, not_taken_block, false);
  llvm::BranchInst::Create(GetOrCreateTargetBlock(inst.branch_taken_pc),
                           taken_block);
  llvm::BranchInst::Create(GetOrCreateTargetBlock(inst.branch_not_taken_pc),
                           not_taken_block);
}

// Visit an asynchronous hyper call control-flow instruction. These are non-
// local control-flow transfers, such as system calls. We treat them like
// indirect function calls.
void FunctionLifter::VisitAsyncHyperCall(const remill::Instruction &inst,
                                         remill::Instruction *delayed_inst,
                                         llvm::BasicBlock *block) {
  VisitDelayedInstruction(inst, delayed_inst, block, true);
  remill::AddTerminatingTailCall(block, intrinsics.async_hyper_call);
}

// Visit conditional asynchronous hyper calls. These are conditional, non-
// local control-flow transfers, e.g. `bound` on x86.
void FunctionLifter::VisitConditionalAsyncHyperCall(
    const remill::Instruction &inst, remill::Instruction *delayed_inst,
    llvm::BasicBlock *block) {
  const auto lifted_func = block->getParent();
  const auto cond = remill::LoadBranchTaken(block);
  const auto taken_block =
      llvm::BasicBlock::Create(llvm_context, "", lifted_func);
  const auto not_taken_block =
      llvm::BasicBlock::Create(llvm_context, "", lifted_func);
  llvm::BranchInst::Create(taken_block, not_taken_block, cond, block);
  VisitDelayedInstruction(inst, delayed_inst, taken_block, true);
  VisitDelayedInstruction(inst, delayed_inst, not_taken_block, false);

  remill::AddTerminatingTailCall(taken_block, intrinsics.async_hyper_call);

  llvm::BranchInst::Create(GetOrCreateTargetBlock(inst.branch_not_taken_pc),
                           not_taken_block);
}

// Visit (and thus lift) a delayed instruction. When lifting a delayed
// instruction, we need to know if we're one the taken path of a control-flow
// edge, or on the not-taken path. Delayed instructions appear physically
// after some instructions, but execute logically before them in the
// CPU pipeline. They are basically a way for hardware designers to push
// the effort of keeping the pipeline full to compiler developers.
void FunctionLifter::VisitDelayedInstruction(const remill::Instruction &inst,
                                             remill::Instruction *delayed_inst,
                                             llvm::BasicBlock *block,
                                             bool on_taken_path) {
  if (delayed_inst && options.arch->NextInstructionIsDelayed(
                          inst, *delayed_inst, on_taken_path)) {
    inst_lifter.LiftIntoBlock(*delayed_inst, block, state_ptr, true);

    const auto inst_annotation = GetPCAnnotation(delayed_inst->pc);
    AnnotateInstructions(block, pc_annotation_id, inst_annotation);
  }
}

// Creates a type hint taint value that we can hook into downstream in the
// optimization process.
//
// This function encodes type information within symbolic functions so the type
// information can survive optimization. It should turn some instruction like
//
//    %1 = add %4, 1
//
// into:
//
//    %1 = add %4, 1
//    %2 = __anvill_type_<uid>(<%4's type> %4)
//    %3 = ptrtoint %2 goal_type
llvm::Function *FunctionLifter::GetOrCreateTaintedFunction(
    llvm::Type *current_type, llvm::Type *goal_type,
    llvm::BasicBlock *curr_block, const remill::Register *reg, uint64_t pc) {

  const auto &dl = semantics_module->getDataLayout();

  // Consider adding in:
  // std::hex << pc << "_" << reg->name

  std::stringstream ss;
  ss << kTypeHintFunctionPrefix
     << ITypeSpecification::TypeToString(*goal_type, dl, true);
  const auto func_name = ss.str();

  llvm::Type *return_type = goal_type;

  auto anvill_type_fn_ty =
      llvm::FunctionType::get(return_type, {current_type}, false);

  // Return the function if it exists.
  auto func = semantics_module->getFunction(func_name);
  if (func) {
    return func;
  }

  // Create the function if not, and make LLVM treat it like an uninterpreted
  // function that doesn't read memory. This improves LLVM's ability to optimize
  // uses of the function.
  func = llvm::Function::Create(anvill_type_fn_ty,
                                llvm::GlobalValue::ExternalLinkage, func_name,
                                semantics_module.get());
  func->addFnAttr(llvm::Attribute::ReadNone);
  return func;
}

// Instrument an instruction. This inject a `printf`-like function call just
// before a lifted instruction to aid in tracking the provenance of register
// values, and relating them back to original instructions.
//
// TODO(pag): In future, this mechanism should be used to provide a feedback
//            loop, or to provide information to the `TypeProvider` for future
//            re-lifting of code.
//
// TODO(pag): Right now, this feature is enabled by a command-line flag, and
//            that flag is tested in `VisitInstruction`; we should move
//            lifting configuration decisions out of here so that we can pass
//            in a kind of `LiftingOptions` type that changes the lifter's
//            behavior.
void FunctionLifter::InstrumentDataflowProvenance(llvm::BasicBlock *block) {
  if (!data_provenance_function) {
    data_provenance_function =
        semantics_module->getFunction(kAnvillDataProvenanceFunc);

    if (!data_provenance_function) {
      llvm::Type *args[] = {mem_ptr_type, pc_reg_type};
      auto fty = llvm::FunctionType::get(mem_ptr_type, args, true);
      data_provenance_function = llvm::Function::Create(
          fty, llvm::GlobalValue::ExternalLinkage,
          kAnvillDataProvenanceFunc, *semantics_module);
    }
  }

  std::vector<llvm::Value *> args;
  llvm::IRBuilder<> ir(block);
  args.push_back(ir.CreateLoad(mem_ptr_type, mem_ptr_ref));
  args.push_back(llvm::ConstantInt::get(pc_reg_type, curr_inst->pc));
  options.arch->ForEachRegister([&](const remill::Register *reg) {
    if (reg != pc_reg && reg != sp_reg && reg->EnclosingRegister() == reg) {
      args.push_back(inst_lifter.LoadRegValue(block, state_ptr, reg->name));
    }
  });

  ir.CreateStore(ir.CreateCall(data_provenance_function, args), mem_ptr_ref);
}

// Adds a 'breakpoint' instrumentation, which calls functions that are named
// with an instruction's address just before that instruction executes. These
// are nifty to spot checking bitcode. This function is used like:
//
//      mem = breakpoint_<hexaddr>(mem, PC, NEXT_PC)
//
// That way, we can look at uses and compare the second argument to the
// hex address encoded in the function name, and also look at the third argument
// and see if it corresponds to the subsequent instruction address.
void FunctionLifter::InstrumentCallBreakpointFunction(llvm::BasicBlock *block) {
  std::stringstream ss;
  ss << "breakpoint_" << std::hex << curr_inst->pc;

  const auto func_name = ss.str();
  auto module = block->getModule();
  auto func = module->getFunction(func_name);
  if (!func) {
    llvm::Type *const params[] = {mem_ptr_type, address_type, address_type};
    const auto fty = llvm::FunctionType::get(mem_ptr_type, params, false);
    func = llvm::Function::Create(fty, llvm::GlobalValue::ExternalLinkage,
                                  func_name, module);

    // Make sure to keep this function around (along with `ExternalLinkage`).
    func->addFnAttr(llvm::Attribute::OptimizeNone);
    func->removeFnAttr(llvm::Attribute::AlwaysInline);
    func->removeFnAttr(llvm::Attribute::InlineHint);
    func->addFnAttr(llvm::Attribute::NoInline);
    func->addFnAttr(llvm::Attribute::ReadNone);

    llvm::IRBuilder<> ir(llvm::BasicBlock::Create(llvm_context, "", func));
    ir.CreateRet(remill::NthArgument(func, 0));
  }

  llvm::Value *args[] = {
      new llvm::LoadInst(mem_ptr_type, mem_ptr_ref,
                         llvm::Twine::createNull(), block),
      inst_lifter.LoadRegValue(block, state_ptr, remill::kPCVariableName),
      inst_lifter.LoadRegValue(block, state_ptr, remill::kNextPCVariableName)};
  llvm::IRBuilder<> ir(block);
  ir.CreateCall(func, args);
}

// Visit a type hinted register at the current instruction. We use this
// information to try to improve lifting of possible pointers later on
// in the optimization process.
void FunctionLifter::VisitTypedHintedRegister(
    llvm::BasicBlock *block, const std::string &reg_name, llvm::Type *type,
    std::optional<uint64_t> maybe_value) {

  // Only operate on pointer-sized integer registers that are not sub-registers.
  const auto reg = options.arch->RegisterByName(reg_name);
  if (reg->EnclosingRegister() != reg ||
      !reg->type->isIntegerTy(options.arch->address_size)) {
    return;
  }

  llvm::IRBuilder irb(block);
  auto reg_pointer = inst_lifter.LoadRegAddress(block, state_ptr, reg_name);
  llvm::Value *reg_value = nullptr;

  // If we have a concrete value that is being provided for this value, then
  // save it into the `State` structure. This improves our ability to optimize.
  if (options.store_inferred_register_values && maybe_value) {
    reg_value = irb.CreateLoad(reg->type, reg_pointer);
    reg_value = llvm::ConstantInt::get(reg->type, *maybe_value);
    irb.CreateStore(reg_value, reg_pointer);
  }

  if (!type->isPointerTy()) {
    return;
  }

  if (!reg_value) {
    reg_value = irb.CreateLoad(reg->type, reg_pointer);
  }

  // Creates a function that returns a higher-level type, as provided by a
  // `TypeProider`and takes an argument of (reg_type)
  const auto taint_func =
      GetOrCreateTaintedFunction(reg->type, type, block, reg, curr_inst->pc);
  llvm::Value *tainted_call = irb.CreateCall(taint_func, reg_value);

  // Cast the result of this call to the goal type.
  llvm::Value *replacement_reg = irb.CreatePtrToInt(tainted_call, reg->type);

  // Store the value back, this keeps the replacement_reg cast around.
  irb.CreateStore(replacement_reg, reg_pointer);
}

// Visit an instruction, and lift it into a basic block. Then, based off of
// the category of the instruction, invoke one of the category-specific
// lifters to enact a change in control-flow.
void FunctionLifter::VisitInstruction(remill::Instruction &inst,
                                      llvm::BasicBlock *block) {
  curr_inst = &inst;

  // TODO(pag): Consider emitting calls to the `llvm.pcmarker` intrinsic. Figure
  //            out if the `i32` parameter is different on 64-bit targets, or
  //            if it's actually a metadata ID.

  // Reserve space for an instrucion that will go into a delay slot, in case it
  // is needed. This is an uncommon case, so avoid instantiating a new
  // Instruction unless it is actually needed. The instruction instantition into
  // this buffer happens via a placement new call later on.
  std::aligned_storage<sizeof(remill::Instruction),
                       alignof(remill::Instruction)>::type delayed_inst_storage;

  remill::Instruction *delayed_inst = nullptr;

  // Try to find any register type hints that we can use later to improve
  // pointer lifting.
  if (options.symbolic_register_types) {
    type_provider.QueryRegisterStateAtInstruction(
        func_address, inst.pc,
        [=](const std::string &reg_name, llvm::Type *type,
            std::optional<uint64_t> maybe_value) {
          VisitTypedHintedRegister(block, reg_name, type, maybe_value);
        });
  }

  if (options.track_provenance) {
    InstrumentDataflowProvenance(block);
  }

  if (options.add_breakpoints) {
    InstrumentCallBreakpointFunction(block);
  }

  // Even when something isn't supported or is invalid, we still lift
  // a call to a semantic, e.g.`INVALID_INSTRUCTION`, so we really want
  // to treat instruction lifting as an operation that can't fail.
  (void) inst_lifter.LiftIntoBlock(inst, block, state_ptr,
                                   false /* is_delayed */);

  // Figure out if we have to decode the subsequent instruction as a delayed
  // instruction.
  if (options.arch->MayHaveDelaySlot(inst)) {
    delayed_inst = new (&delayed_inst_storage) remill::Instruction;
    if (!DecodeInstructionInto(inst.delayed_pc, true /* is_delayed */,
                               delayed_inst)) {
      LOG(ERROR) << "Unable to decode or use delayed instruction at "
                 << std::hex << inst.delayed_pc << std::dec << " of "
                 << inst.Serialize();
    }
  }

  // Do an initial annotation of instructions injected by `LiftIntoBlock`,
  // and prior to any lifting of a delayed instruction that might happen
  // in any of the below `Visit*` calls.
  const auto inst_annotation = GetPCAnnotation(inst.pc);
  AnnotateInstructions(block, pc_annotation_id, inst_annotation);

  switch (inst.category) {

    // Invalid means failed to decode.
    case remill::Instruction::kCategoryInvalid:
      VisitInvalid(inst, block);
      break;

    // Error is a valid instruction, but specifies error semantics for the
    // processor. The canonical example is x86's `UD2` instruction.
    case remill::Instruction::kCategoryError:
      VisitError(inst, delayed_inst, block);
      break;
    case remill::Instruction::kCategoryNormal: VisitNormal(inst, block); break;
    case remill::Instruction::kCategoryNoOp: VisitNoOp(inst, block); break;
    case remill::Instruction::kCategoryDirectJump:
      VisitDirectJump(inst, delayed_inst, block);
      break;
    case remill::Instruction::kCategoryIndirectJump:
      VisitIndirectJump(inst, delayed_inst, block);
      break;
    case remill::Instruction::kCategoryConditionalIndirectJump:
      VisitConditionalIndirectJump(inst, delayed_inst, block);
      break;
    case remill::Instruction::kCategoryFunctionReturn:
      VisitFunctionReturn(inst, delayed_inst, block);
      break;
    case remill::Instruction::kCategoryConditionalFunctionReturn:
      VisitConditionalFunctionReturn(inst, delayed_inst, block);
      break;
    case remill::Instruction::kCategoryDirectFunctionCall:
      VisitDirectFunctionCall(inst, delayed_inst, block);
      break;
    case remill::Instruction::kCategoryConditionalDirectFunctionCall:
      VisitDirectFunctionCall(inst, delayed_inst, block);
      break;
    case remill::Instruction::kCategoryIndirectFunctionCall:
      VisitIndirectFunctionCall(inst, delayed_inst, block);
      break;
    case remill::Instruction::kCategoryConditionalIndirectFunctionCall:
      VisitConditionalIndirectFunctionCall(inst, delayed_inst, block);
      break;
    case remill::Instruction::kCategoryConditionalBranch:
      VisitConditionalBranch(inst, delayed_inst, block);
      break;
    case remill::Instruction::kCategoryAsyncHyperCall:
      VisitAsyncHyperCall(inst, delayed_inst, block);
      break;
    case remill::Instruction::kCategoryConditionalAsyncHyperCall:
      VisitConditionalAsyncHyperCall(inst, delayed_inst, block);
      break;
  }

  // Do a second pass of annotations to apply to the control-flow branching
  // instructions added in by the above `Visit*` calls.
  AnnotateInstructions(block, pc_annotation_id, inst_annotation);

  if (delayed_inst) {
    delayed_inst->~Instruction();
  }

  curr_inst = nullptr;
}

// In the process of lifting code, we may want to call another native
// function, `native_func`, for which we have high-level type info. The main
// lifter operates on a special three-argument form function style, and
// operating on this style is actually to our benefit, as it means that as
// long as we can put data into the emulated `State` structure and pull it
// out, then calling one native function from another doesn't require /us/
// to know how to adapt one native return type into another native return
// type, and instead we let LLVM's optimizations figure it out later during
// scalar replacement of aggregates (SROA).
llvm::Value *FunctionLifter::TryCallNativeFunction(uint64_t native_addr,
                                                   llvm::Function *native_func,
                                                   llvm::BasicBlock *block) {
  auto &decl = addr_to_decl[native_addr];
  if (!decl.address) {
    auto maybe_decl = FunctionDecl::Create(*native_func, options.arch);
    if (remill::IsError(maybe_decl)) {
      LOG(ERROR) << "Unable to create FunctionDecl for "
                 << remill::LLVMThingToString(native_func->getFunctionType())
                 << " with calling convention " << native_func->getCallingConv()
                 << ": " << remill::GetErrorString(maybe_decl);
      return nullptr;
    }
    decl = std::move(remill::GetReference(maybe_decl));
  }

  llvm::IRBuilder<> irb(block);

  llvm::Value *mem_ptr = irb.CreateLoad(mem_ptr_type, mem_ptr_ref);
  mem_ptr = decl.CallFromLiftedBlock(native_func->getName().str(), intrinsics,
                                     block, state_ptr, mem_ptr, true);
  irb.SetInsertPoint(block);
  irb.CreateStore(mem_ptr, mem_ptr_ref);
  return mem_ptr;
}

// Visit all instructions. This runs the work list and lifts instructions.
void FunctionLifter::VisitInstructions(uint64_t address) {
  remill::Instruction inst;

  // Recursively decode and lift all instructions that we come across.
  while (!edge_work_list.empty()) {
    const auto [inst_addr, from_addr] = *(edge_work_list.begin());
    edge_work_list.erase(edge_work_list.begin());

    llvm::BasicBlock *const block = edge_to_dest_block[{from_addr, inst_addr}];
    DCHECK_NOTNULL(block);
    if (!block->empty()) {
      continue;  // Already handled.
    }

    // First, try to see if it's actually related to another function. This is
    // equivalent to a tail-call in the original code. This comes up with fall-
    // throughs, i.e. where one function is a prologue of another one. It also
    // happens with tail-calls, i.e. `jmp func` or `jCC func`, where we handle
    // those by way of enqueuing those addresses with `GetOrCreateTargetBlock`, and
    // then recover from the tail-calliness here, instead of spreading that
    // logic into all the control-flow visitors.
    //
    // NOTE(pag): In the case of `inst_addr == func_address && from_addr != 0`,
    //            it means we have a control-flow edge or fall-through edge
    //            back to the entrypoint of our function. In this case, treat it
    //            like a tail-call.
    if (inst_addr != func_address || from_addr) {

      auto maybe_decl = TryGetTargetFunctionType(inst_addr);
      if (maybe_decl.has_value()) {
        auto decl = maybe_decl.value();
        llvm::Function *const other_decl = DeclareFunction(decl);

        if (const auto mem_ptr_from_call =
                TryCallNativeFunction(decl.address, other_decl, block)) {
          llvm::ReturnInst::Create(llvm_context, mem_ptr_from_call, block);
          continue;
        }

        LOG(ERROR) << "Failed to call native function " << std::hex
                   << decl.address << " at " << inst_addr
                   << " via fall-through or tail call from function "
                   << func_address << std::dec;

        // NOTE(pag): Recover by falling through and just try to decode/lift
        //            the instructions.
      }
    }

    llvm::BasicBlock *&inst_block = addr_to_block[inst_addr];
    if (!inst_block) {
      inst_block = block;

    // We've already lifted this instruction via another control-flow edge.
    } else {
      llvm::BranchInst::Create(inst_block, block);
      continue;
    }

    // Decode.
    if (!DecodeInstructionInto(inst_addr, false /* is_delayed */, &inst)) {
      LOG(ERROR) << "Could not decode instruction at " << std::hex << inst_addr
                 << " reachable from instruction " << from_addr
                 << " in function at " << func_address << std::dec;
      MuteStateEscape(remill::AddTerminatingTailCall(block, intrinsics.error));
      continue;

    // Didn't get a valid instruction.
    } else if (!inst.IsValid() || inst.IsError()) {
      MuteStateEscape(remill::AddTerminatingTailCall(block, intrinsics.error));
      continue;

    } else {
      VisitInstruction(inst, block);
    }
  }
}

// Get the annotation for the program counter `pc`, or `nullptr` if we're
// not doing annotations.
llvm::MDNode *FunctionLifter::GetPCAnnotation(uint64_t pc) const {
  if (options.pc_metadata_name) {
    auto pc_val = llvm::ConstantInt::get(address_type, pc);
#if LLVM_VERSION_NUMBER >= LLVM_VERSION(3, 6)
    auto pc_md = llvm::ValueAsMetadata::get(pc_val);
    return llvm::MDNode::get(llvm_context, pc_md);
#else
    return llvm::MDNode::get(llvm_context, pc_val);
#endif
  } else {
    return nullptr;
  }
}

// Declare the function decl `decl` and return an `llvm::Function *`.
llvm::Function *FunctionLifter::GetOrDeclareFunction(const FunctionDecl &decl) {

  const auto func_type = llvm::dyn_cast<llvm::FunctionType>(
      remill::RecontextualizeType(decl.type, llvm_context));

  // NOTE(pag): This may find declarations from prior lifts that have been
  //            left around in the semantics module.
  auto &native_func = addr_to_func[decl.address];
  if (native_func) {
    CHECK_EQ(native_func->getFunctionType(), func_type);
    return native_func;
  }

  // By default we do not want to deal with function names until the very end of
  // lifting. Instead, we assign a temporary name based on the function's
  // starting address, its type, and its calling convention.
  std::stringstream ss;
  ss << "sub_" << std::hex << decl.address << '_'
     << ITypeSpecification::TypeToString(
            *func_type, semantics_module->getDataLayout(), true)
     << '_' << std::dec << decl.calling_convention;

  const auto base_name = ss.str();
  func_name_to_address.emplace(base_name, decl.address);

  // Try to get it as an already named function.
  native_func = semantics_module->getFunction(base_name);
  if (native_func) {
    CHECK_EQ(native_func->getFunctionType(), func_type);
    return native_func;
  }

  native_func =
      llvm::Function::Create(func_type, llvm::GlobalValue::ExternalLinkage,
                             base_name, semantics_module.get());
  native_func->setCallingConv(decl.calling_convention);
  native_func->removeFnAttr(llvm::Attribute::InlineHint);
  native_func->removeFnAttr(llvm::Attribute::AlwaysInline);
  native_func->addFnAttr(llvm::Attribute::NoInline);
  return native_func;
}

// Allocate and initialize the state structure.
void FunctionLifter::AllocateAndInitializeStateStructure(
    llvm::BasicBlock *block) {
  llvm::IRBuilder<> ir(block);
  const auto state_type = state_ptr_type->getElementType();
  switch (options.state_struct_init_procedure) {
    case StateStructureInitializationProcedure::kNone:
      state_ptr = ir.CreateAlloca(state_type);
      break;
    case StateStructureInitializationProcedure::kZeroes:
      state_ptr = ir.CreateAlloca(state_type);
      ir.CreateStore(llvm::Constant::getNullValue(state_type), state_ptr);
      break;
    case StateStructureInitializationProcedure::kUndef:
      state_ptr = ir.CreateAlloca(state_type);
      ir.CreateStore(llvm::UndefValue::get(state_type), state_ptr);
      break;
    case StateStructureInitializationProcedure::kGlobalRegisterVariables:
      state_ptr = ir.CreateAlloca(state_type);
      InitializeStateStructureFromGlobalRegisterVariables(block);
      break;
    case StateStructureInitializationProcedure::
        kGlobalRegisterVariablesAndZeroes:
      state_ptr = ir.CreateAlloca(state_type);
      ir.CreateStore(llvm::Constant::getNullValue(state_type), state_ptr);
      InitializeStateStructureFromGlobalRegisterVariables(block);
      break;
    case StateStructureInitializationProcedure::
        kGlobalRegisterVariablesAndUndef:
      state_ptr = ir.CreateAlloca(state_type);
      ir.CreateStore(llvm::UndefValue::get(state_type), state_ptr);
      InitializeStateStructureFromGlobalRegisterVariables(block);
      break;
  }

  ArchSpecificStateStructureInitialization(block);
}

// Perform architecture-specific initialization of the state structure
// in `block`.
void FunctionLifter::ArchSpecificStateStructureInitialization(
    llvm::BasicBlock *block) {

  if (is_x86_or_amd64) {
    llvm::IRBuilder<> ir(block);

    const auto ssbase_reg = options.arch->RegisterByName("SSBASE");
    const auto fsbase_reg = options.arch->RegisterByName("FSBASE");
    const auto gsbase_reg = options.arch->RegisterByName("GSBASE");

    if (gsbase_reg) {
      const auto gsbase_val =
          llvm::ConstantExpr::getPtrToInt(
              llvm::ConstantExpr::getAddrSpaceCast(
                  llvm::ConstantExpr::getNullValue(
                      llvm::PointerType::get(i8_type, 256)),
                  llvm::PointerType::get(i8_type, 0)),
              pc_reg_type);
      ir.CreateStore(gsbase_val, gsbase_reg->AddressOf(state_ptr, ir));
    }

    if (fsbase_reg) {
      const auto fsbase_val =
          llvm::ConstantExpr::getPtrToInt(
              llvm::ConstantExpr::getAddrSpaceCast(
                  llvm::ConstantExpr::getNullValue(
                      llvm::PointerType::get(i8_type, 257)),
                  llvm::PointerType::get(i8_type, 0)),
              pc_reg_type);
      ir.CreateStore(fsbase_val, fsbase_reg->AddressOf(state_ptr, ir));
    }

    if (ssbase_reg) {
      ir.CreateStore(llvm::Constant::getNullValue(pc_reg_type),
                     ssbase_reg->AddressOf(state_ptr, ir));
    }
  }
}

// Initialize the state structure with default values, loaded from global
// variables. The purpose of these global variables is to show that there are
// some unmodelled external dependencies inside of a lifted function.
void FunctionLifter::InitializeStateStructureFromGlobalRegisterVariables(
    llvm::BasicBlock *block) {

  // Get or create globals for all top-level registers. The idea here is that
  // the spec could feasibly miss some dependencies, and so after optimization,
  // we'll be able to observe uses of `__anvill_reg_*` globals, and handle
  // them appropriately.

  llvm::IRBuilder<> ir(block);

  options.arch->ForEachRegister([=, &ir](const remill::Register *reg_) {
    if (auto reg = reg_->EnclosingRegister(); reg_ == reg) {

      // If we're going to lift the stack frame, then don't store something
      // like `__anvill_reg_RSP`, otherwise that might confuse later stack
      // frame recovery (especially if there's an issue eliminating the `State`
      // structure).
      if (options.symbolic_stack_pointer &&
          reg->name == options.arch->StackPointerRegisterName()) {
        return;
      }

      std::stringstream ss;
      ss << kUnmodelledRegisterPrefix << reg->name;
      const auto reg_name = ss.str();

      auto reg_global = semantics_module->getGlobalVariable(reg_name);
      if (!reg_global) {
        reg_global = new llvm::GlobalVariable(
            *semantics_module, reg->type, false,
            llvm::GlobalValue::ExternalLinkage, nullptr, reg_name);
      }

      const auto reg_ptr = reg->AddressOf(state_ptr, block);
      ir.CreateStore(ir.CreateLoad(reg_global), reg_ptr);
    }
  });
}

llvm::Value *FunctionLifter::GenerateProgramCounter(llvm::BasicBlock *block,
                                                    std::uint64_t address) {
  if (options.symbolic_program_counter) {
    return GenerateSymbolicProgramCounter(block, address);
  } else {
    return GenerateConcreteProgramCounter(block, address);
  }
}

void FunctionLifter::UpdateProgramCounter(llvm::BasicBlock *block,
                                          llvm::Value *pc) {
  auto pc_reg =
      options.arch->RegisterByName(options.arch->ProgramCounterRegisterName());

  auto pc_reg_ptr = pc_reg->AddressOf(state_ptr, block);

  llvm::IRBuilder<> ir(block);
  ir.CreateStore(pc, pc_reg_ptr);
}

llvm::Value *
FunctionLifter::GenerateSymbolicProgramCounter(llvm::BasicBlock *block,
                                               std::uint64_t address) {
  auto base_pc = semantics_module->getGlobalVariable(kSymbolicPCName);
  if (!base_pc) {
    base_pc = new llvm::GlobalVariable(*semantics_module, i8_type, false,
                                       llvm::GlobalValue::ExternalLinkage,
                                       i8_zero, kSymbolicPCName);
  }

  auto pc = llvm::ConstantExpr::getAdd(
      llvm::ConstantExpr::getPtrToInt(base_pc, pc_reg_type),
      llvm::ConstantInt::get(pc_reg_type, address, false));

  return pc;
}

// Initialize a symbolic program counter value in a lifted function. This
// mechanism is used to improve cross-reference discovery by using a
// relocatable constant expression as the initial value for a program counter.
// After optimizations, the net effect is that anything derived from this
// initial program counter is "tainted" by this initial constant expression,
// and therefore can be found.
llvm::Value *
FunctionLifter::InitializeSymbolicProgramCounter(llvm::BasicBlock *block) {
  auto pc = GenerateSymbolicProgramCounter(block, func_address);
  UpdateProgramCounter(block, pc);

  return pc;
}

llvm::Value *
FunctionLifter::GenerateConcreteProgramCounter(llvm::BasicBlock *block,
                                               std::uint64_t address) {
  auto pc = llvm::ConstantInt::get(pc_reg_type, address, false);
  return pc;
}

llvm::Value *
FunctionLifter::InitializeConcreteProgramCounter(llvm::BasicBlock *block) {
  auto pc = GenerateConcreteProgramCounter(block, func_address);
  UpdateProgramCounter(block, pc);

  return pc;
}

// Initialize a symbolic stack pointer value in a lifted function. This
// mechanism is used to improve stack frame recovery, in a similar way that
// a symbolic PC improves cross-reference discovery.
void FunctionLifter::InitializeSymbolicStackPointer(llvm::BasicBlock *block) {
  auto sp_reg =
      options.arch->RegisterByName(options.arch->StackPointerRegisterName());

  auto sp_reg_ptr = sp_reg->AddressOf(state_ptr, block);

  auto base_sp = semantics_module->getGlobalVariable(kSymbolicSPName);
  if (!base_sp) {
    base_sp = new llvm::GlobalVariable(*semantics_module, i8_type, false,
                                       llvm::GlobalValue::ExternalLinkage,
                                       i8_zero, kSymbolicSPName);
  }

  auto sp = llvm::ConstantExpr::getPtrToInt(base_sp, sp_reg->type);
  llvm::IRBuilder<> ir(block);
  ir.CreateStore(sp, sp_reg_ptr);
}

// Initialize a symbolic return address. This is similar to symbolic program
// counters/stack pointers.
llvm::Value *
FunctionLifter::InitializeSymbolicReturnAddress(llvm::BasicBlock *block,
                                                llvm::Value *mem_ptr,
                                                const ValueDecl &ret_address) {
  auto base_ra = semantics_module->getGlobalVariable(kSymbolicRAName);
  if (!base_ra) {
    base_ra = new llvm::GlobalVariable(*semantics_module, i8_type, false,
                                       llvm::GlobalValue::ExternalLinkage,
                                       i8_zero, kSymbolicRAName);
  }

  auto pc_reg =
      options.arch->RegisterByName(options.arch->ProgramCounterRegisterName());
  auto ret_addr = llvm::ConstantExpr::getPtrToInt(base_ra, pc_reg->type);

  return StoreNativeValue(ret_addr, ret_address, intrinsics, block, state_ptr,
                          mem_ptr);
}

// Initialize a concrete return address. This is an intrinsic function call.
llvm::Value *
FunctionLifter::InitializeConcreteReturnAddress(llvm::BasicBlock *block,
                                                llvm::Value *mem_ptr,
                                                const ValueDecl &ret_address) {
  auto ret_addr_func = llvm::Intrinsic::getDeclaration(
      semantics_module.get(), llvm::Intrinsic::returnaddress);
  llvm::Value *args[] = {llvm::ConstantInt::get(i32_type, 0)};

  auto pc_reg =
      options.arch->RegisterByName(options.arch->ProgramCounterRegisterName());

  llvm::Value *ret_addr =
      llvm::CallInst::Create(ret_addr_func, args, llvm::None,
                             llvm::Twine::createNull(), &(block->front()));

  llvm::IRBuilder<> ir(block);
  ret_addr =
      ir.CreatePtrToInt(ret_addr, pc_reg->type, llvm::Twine::createNull());
  return StoreNativeValue(ret_addr, ret_address, intrinsics, block, state_ptr,
                          mem_ptr);
}

// Set up `native_func` to be able to call `lifted_func`. This means
// marshalling high-level argument types into lower-level values to pass into
// a stack-allocated `State` structure. This also involves providing initial
// default values for registers.
void FunctionLifter::CallLiftedFunctionFromNativeFunction(void) {
  if (!native_func->isDeclaration()) {
    return;
  }

  // Get a `FunctionDecl` for `native_func`, which we can use to figure out
  // how to marshal its parameters into the emulated `State` and `Memory *`
  // of Remill lifted code, and marshal out the return value, if any.
  auto &decl = addr_to_decl[func_address];
  if (!decl.address) {
    auto maybe_decl = FunctionDecl::Create(*native_func, options.arch);
    if (remill::IsError(maybe_decl)) {
      LOG(ERROR) << "Unable to create FunctionDecl for "
                 << remill::LLVMThingToString(native_func->getFunctionType())
                 << " with calling convention " << native_func->getCallingConv()
                 << ": " << remill::GetErrorString(maybe_decl);
      return;
    }

    decl = std::move(remill::GetReference(maybe_decl));
  }

  // Create a state structure and a stack frame in the native function
  // and we'll call the lifted function with that. The lifted function
  // will get inlined into this function.
  auto block = llvm::BasicBlock::Create(llvm_context, "", native_func);

  // Create a memory pointer.
  llvm::Value *mem_ptr = llvm::Constant::getNullValue(mem_ptr_type);

  // Stack-allocate and initialize the state pointer.
  AllocateAndInitializeStateStructure(block);

  llvm::Value *pc = nullptr;
  if (options.symbolic_program_counter) {
    pc = InitializeSymbolicProgramCounter(block);
  } else {
    pc = InitializeConcreteProgramCounter(block);
  }

  // Initialize the stack pointer.
  if (options.symbolic_stack_pointer) {
    InitializeSymbolicStackPointer(block);
  }

  // Put the function's return address wherever it needs to go.
  if (options.symbolic_return_address) {
    mem_ptr =
        InitializeSymbolicReturnAddress(block, mem_ptr, decl.return_address);
  } else {
    mem_ptr =
        InitializeConcreteReturnAddress(block, mem_ptr, decl.return_address);
  }

  // Store the function parameters either into the state struct
  // or into memory (likely the stack).
  auto arg_index = 0u;
  for (auto &arg : native_func->args()) {
    const auto &param_decl = decl.params[arg_index++];
    mem_ptr = StoreNativeValue(&arg, param_decl, intrinsics, block, state_ptr,
                               mem_ptr);
  }

  llvm::IRBuilder<> ir(block);

  llvm::Value *lifted_func_args[remill::kNumBlockArgs] = {};
  lifted_func_args[remill::kStatePointerArgNum] = state_ptr;
  lifted_func_args[remill::kMemoryPointerArgNum] = mem_ptr;
  lifted_func_args[remill::kPCArgNum] = pc;
  auto call_to_lifted_func = ir.CreateCall(lifted_func, lifted_func_args);
  mem_ptr = call_to_lifted_func;

  // Annotate all instructions leading up to and including the call of the
  // lifted function using the function's address.
  //
  // NOTE(pag): We don't annotate any of the subsequently created instructions
  //            for marshalling return values back out because there may be
  //            multiple return/tail-call sites in the function we've just
  //            lifted.
  AnnotateInstructions(block, pc_annotation_id,
                       GetPCAnnotation(func_address));

  llvm::Value *ret_val = nullptr;

  if (decl.returns.size() == 1) {
    ret_val = LoadLiftedValue(decl.returns.front(), intrinsics, block,
                              state_ptr, mem_ptr);
    ir.SetInsertPoint(block);

  } else if (1 < decl.returns.size()) {
    ret_val = llvm::UndefValue::get(native_func->getReturnType());
    auto index = 0u;
    for (auto &ret_decl : decl.returns) {
      auto partial_ret_val =
          LoadLiftedValue(ret_decl, intrinsics, block, state_ptr, mem_ptr);
      ir.SetInsertPoint(block);
      unsigned indexes[] = {index};
      ret_val = ir.CreateInsertValue(ret_val, partial_ret_val, indexes);
      index += 1;
    }
  }

  auto memory_escape = GetMemoryEscapeFunc(intrinsics);
  llvm::Value *escape_args[] = {mem_ptr};
  ir.CreateCall(memory_escape, escape_args);

  if (ret_val) {
    ir.CreateRet(ret_val);
  } else {
    ir.CreateRetVoid();
  }
}

// In practice, lifted functions are not workable as is; we need to emulate
// `__attribute__((flatten))`, i.e. recursively inline as much as possible, so
// that all semantics and helpers are completely inlined.
void FunctionLifter::RecursivelyInlineLiftedFunctionIntoNativeFunction(void) {
  std::vector<llvm::CallInst *> calls_to_inline;

  // Set of instructions that we should not annotate because we can't tie them
  // to a particular instruction address.
  std::unordered_set<llvm::Instruction *> insts_without_provenance;
  if (options.pc_metadata_name) {
    for (auto &inst : llvm::instructions(*native_func)) {
      if (!inst.getMetadata(pc_annotation_id)) {
        insts_without_provenance.insert(&inst);
      }
    }
  }

  for (auto changed = true; changed; changed = !calls_to_inline.empty()) {
    calls_to_inline.clear();

    for (auto &inst : llvm::instructions(*native_func)) {
      if (auto call_inst = llvm::dyn_cast<llvm::CallInst>(&inst); call_inst) {
        if (auto called_func = call_inst->getCalledFunction();
            called_func && !called_func->isDeclaration() &&
            !called_func->hasFnAttribute(llvm::Attribute::NoInline)) {
          calls_to_inline.push_back(call_inst);
        }
      }
    }

    for (llvm::CallInst *call_inst : calls_to_inline) {
      llvm::MDNode *call_pc = nullptr;
      if (options.pc_metadata_name) {
        call_pc = call_inst->getMetadata(pc_annotation_id);
      }

      llvm::InlineFunctionInfo info;
      InlineFunction(call_inst, info);

      // Propagate PC metadata from call sites into inlined call bodies.
      if (options.pc_metadata_name) {
        for (auto &inst : llvm::instructions(*native_func)) {
          if (!inst.getMetadata(pc_annotation_id)) {
            if (insts_without_provenance.count(&inst)) {
              continue;

            // This call site had no associated PC metadata, and so we want
            // to exclude any inlined code from accidentally being associated
            // with other PCs on future passes.
            } else if (!call_pc) {
              insts_without_provenance.insert(&inst);

            // We can propagate the annotation.
            } else {
              inst.setMetadata(pc_annotation_id, call_pc);
            }
          }
        }
      }
    }
  }

  // Initialize cleanup optimizations
  llvm::legacy::FunctionPassManager fpm(semantics_module.get());
  fpm.add(llvm::createCFGSimplificationPass());
  fpm.add(llvm::createPromoteMemoryToRegisterPass());
  fpm.add(llvm::createReassociatePass());
  fpm.add(llvm::createDeadStoreEliminationPass());
  fpm.add(llvm::createDeadCodeEliminationPass());
  fpm.add(llvm::createSROAPass());
  fpm.add(llvm::createDeadCodeEliminationPass());
  fpm.add(llvm::createInstructionCombiningPass());
  fpm.doInitialization();
  fpm.run(*native_func);
  fpm.doFinalization();

  ClearVariableNames(native_func);
}

// Lift a function. Will return `nullptr` if the memory is
// not accessible or executable.
llvm::Function *FunctionLifter::DeclareFunction(const FunctionDecl &decl) {

  // Not a valid address, or memory isn't executable.
  auto [first_byte, first_byte_avail, first_byte_perms] =
      memory_provider.Query(decl.address);
  if (!MemoryProvider::IsValidAddress(first_byte_avail) ||
      !MemoryProvider::IsExecutable(first_byte_perms)) {
    return nullptr;
  }

  // This is our higher-level function, i.e. it presents itself more like
  // a function compiled from C/C++, rather than being a three-argument Remill
  // function. In this function, we will stack-allocate a `State` structure,
  // then call a `lifted_func` below, which will embed the instruction
  // semantics.
  return GetOrDeclareFunction(decl);
}

// Lift a function. Will return `nullptr` if the memory is
// not accessible or executable.
llvm::Function *FunctionLifter::LiftFunction(const FunctionDecl &decl) {

  addr_to_decl.clear();
  addr_to_func.clear();
  edge_work_list.clear();
  edge_to_dest_block.clear();
  addr_to_block.clear();
  inst_lifter.ClearCache();
  curr_inst = nullptr;
  state_ptr = nullptr;
  mem_ptr_ref = nullptr;
  func_address = decl.address;
  native_func = DeclareFunction(decl);

  // Not a valid address, or memory isn't executable.
  auto [first_byte, first_byte_avail, first_byte_perms] =
      memory_provider.Query(func_address);
  if (!MemoryProvider::IsValidAddress(first_byte_avail) ||
      !MemoryProvider::IsExecutable(first_byte_perms)) {
    return nullptr;
  }

  // This is our higher-level function, i.e. it presents itself more like
  // a function compiled from C/C++, rather than being a three-argument Remill
  // function. In this function, we will stack-allocate a `State` structure,
  // then call a `lifted_func` below, which will embed the instruction
  // semantics.
  native_func = GetOrDeclareFunction(decl);

  // Check if we already lifted this function. If so, do not re-lift it.
  if (!native_func->isDeclaration()) {
    return native_func;
  }

  // The address is valid, the memory is executable, but we don't actually have
  // the data available for lifting, so leave us with just a declaration.
  if (!MemoryProvider::HasByte(first_byte_avail)) {
    return native_func;
  }

  // Every lifted function starts as a clone of __remill_basic_block. That
  // prototype has multiple arguments (memory pointer, state pointer, program
  // counter). This extracts the state pointer.
  lifted_func = remill::DeclareLiftedFunction(
      semantics_module.get(), native_func->getName().str() + ".lifted");

  state_ptr = remill::NthArgument(lifted_func, remill::kStatePointerArgNum);
  CHECK(lifted_func->isDeclaration());

  remill::CloneBlockFunctionInto(lifted_func);
  lifted_func->removeFnAttr(llvm::Attribute::NoInline);
  lifted_func->addFnAttr(llvm::Attribute::InlineHint);
  lifted_func->addFnAttr(llvm::Attribute::AlwaysInline);
  lifted_func->setLinkage(llvm::GlobalValue::InternalLinkage);

  const auto pc = remill::NthArgument(lifted_func, remill::kPCArgNum);
  const auto entry_block = &(lifted_func->getEntryBlock());
  const auto pc_ptr = inst_lifter.LoadRegAddress(entry_block, state_ptr,
                                                 remill::kPCVariableName);
  const auto next_pc_ptr = inst_lifter.LoadRegAddress(
      entry_block, state_ptr, remill::kNextPCVariableName);

  mem_ptr_ref = remill::LoadMemoryPointerRef(entry_block);

  // Force initialize both the `PC` and `NEXT_PC` from the `pc` argument.
  // On some architectures, `NEXT_PC` is a "pseudo-register", i.e. an `alloca`
  // inside of `__remill_basic_block`, of which `lifted_func` is a clone, and
  // so we want to ensure it gets reliably initialized before any lifted
  // instructions may depend upon it.
  llvm::IRBuilder<> ir(entry_block);
  ir.CreateStore(pc, next_pc_ptr);
  ir.CreateStore(pc, pc_ptr);

  // Add a branch between the first block of the lifted function, which sets
  // up some local variables, and the block that will contain the lifted
  // instruction.
  //
  // NOTE(pag): This also introduces the first element to the work list.
  //
  // TODO: This could be a thunk, that we are maybe lifting on purpose.
  //       How should control flow redirection behave in this case?
  ir.CreateBr(GetOrCreateBlock(func_address));

  AnnotateInstructions(entry_block, pc_annotation_id,
                       GetPCAnnotation(func_address));

  // Go lift all instructions!
  VisitInstructions(func_address);

  // Fill up `native_func` with a basic block and make it call `lifted_func`.
  // This creates things like the stack-allocated `State` structure.
  CallLiftedFunctionFromNativeFunction();

  // The last stage is that we need to recursively inline all calls to semantics
  // functions into `native_func`.
  RecursivelyInlineLiftedFunctionIntoNativeFunction();

  return native_func;
}

// Returns the address of a named function.
std::optional<uint64_t>
FunctionLifter::AddressOfNamedFunction(const std::string &func_name) const {
  auto it = func_name_to_address.find(func_name);
  if (it == func_name_to_address.end()) {
    return std::nullopt;
  } else {
    return it->second;
  }
}

// Lifts the machine code function starting at address `decl.address`, and
// using the architecture of the lifter context, lifts the bytes into the
// context's module.
//
// Returns an `llvm::Function *` that is part of `options_.module`.
//
// NOTE(pag): If this function returns `nullptr` then it means that we cannot
//            lift the function (e.g. bad address, or non-executable memory).
llvm::Function *EntityLifter::LiftEntity(const FunctionDecl &decl) const {
  auto &func_lifter = impl->function_lifter;
  llvm::Module *const module = impl->options.module;
  llvm::LLVMContext &context = module->getContext();
  llvm::FunctionType *module_func_type = llvm::dyn_cast<llvm::FunctionType>(
      remill::RecontextualizeType(decl.type, context));
  llvm::Function *found_by_type = nullptr;
  llvm::Function *found_by_address = nullptr;

  // Go try to figure out if we've already got a declaration for this specific
  // function at the corresponding address.
  impl->ForEachEntityAtAddress(decl.address, [&](llvm::Constant *gv) {
    if (auto func = llvm::dyn_cast<llvm::Function>(gv)) {
      if (func->getFunctionType() == module_func_type) {
        found_by_type = func;

      } else if (!found_by_address) {
        found_by_address = func;
      }
    }
  });

  LOG_IF(ERROR, found_by_address != nullptr)
      << "Ignoring existing version of function at address " << std::hex
      << decl.address << " with type "
      << remill::LLVMThingToString(found_by_address->getFunctionType())
      << " and lifting function with type "
      << remill::LLVMThingToString(module_func_type);

  // Try to lift the function. If we failed then return the function found
  // with a matching type, if any.
  const auto func = func_lifter.LiftFunction(decl);
  if (!func) {
    return found_by_type;
  }

  // Make sure the names match up so that when we copy `func` into
  // `options.module`, we end up copying into the right function.
  std::string old_name;
  if (found_by_type && found_by_type->getName() != func->getName()) {
    old_name = found_by_type->getName().str();
    found_by_type->setName(func->getName());
  }

  // Add the function to the entity lifter's target module.
  const auto func_in_target_module =
      func_lifter.AddFunctionToContext(func, decl.address, *impl);

  // If we had a previous declaration/definition, then we want to make sure
  // that we replaced its body, and we also want to make sure that if our
  // default function naming scheme is not using the same name as the function
  // then we fixup its name to be its prior name. This could happen if the
  // user renames a function between lifts/declares.
  if (found_by_type) {
    CHECK_EQ(func_in_target_module, found_by_type);
    if (!old_name.empty() && func_in_target_module->getName() != old_name) {
      func_in_target_module->setName(old_name);
    }
  }

  return func_in_target_module;
}

// Declare the function associated with `decl` in the context's module.
//
// NOTE(pag): If this function returns `nullptr` then it means that we cannot
//            declare the function (e.g. bad address, or non-executable
//            memory).
llvm::Function *EntityLifter::DeclareEntity(const FunctionDecl &decl) const {
  auto &func_lifter = impl->function_lifter;
  llvm::Module *const module = impl->options.module;
  llvm::LLVMContext &context = module->getContext();
  llvm::FunctionType *module_func_type = llvm::dyn_cast<llvm::FunctionType>(
      remill::RecontextualizeType(decl.type, context));

  llvm::Function *found_by_type = nullptr;
  llvm::Function *found_by_address = nullptr;

  // Go try to figure out if we've already got a declaration for this specific
  // function at the corresponding address.
  //
  // TODO(pag): Refactor out this copypasta.
  impl->ForEachEntityAtAddress(decl.address, [&](llvm::Constant *gv) {
    if (auto func = llvm::dyn_cast<llvm::Function>(gv)) {
      if (func->getFunctionType() == module_func_type) {
        found_by_type = func;

      } else if (!found_by_address) {
        found_by_address = func;
      }
    }
  });

  // We've already got a declaration for this function; return it.
  if (found_by_type) {
    return found_by_type;
  }

  LOG_IF(ERROR, found_by_address != nullptr)
      << "Ignoring existing version of function at address " << std::hex
      << decl.address << " with type "
      << remill::LLVMThingToString(found_by_address->getFunctionType())
      << " and declaring function with type "
      << remill::LLVMThingToString(module_func_type);

  if (const auto func = func_lifter.DeclareFunction(decl)) {
    DCHECK(!module->getFunction(func->getName()));
    return func_lifter.AddFunctionToContext(func, decl.address, *impl);
  } else {
    return nullptr;
  }
}

namespace {

// Erase the body of a function.
static void EraseFunctionBody(llvm::Function *func) {
  std::vector<llvm::BasicBlock *> blocks_to_erase;
  std::vector<llvm::Instruction *> insts_to_erase;

  // Collect stuff for erasure.
  for (auto &block : *func) {
    block.dropAllReferences();
  }

  while (!func->isDeclaration()) {
    func->back().eraseFromParent();
  }
}

}  // namespace

// Update the associated entity lifter with information about this
// function, and copy the function into the context's module. Returns the
// version of `func` inside the module of the lifter context.
llvm::Function *
FunctionLifter::AddFunctionToContext(llvm::Function *func, uint64_t address,
                                     EntityLifterImpl &lifter_context) const {

  const auto target_module = options.module;
  auto &module_context = target_module->getContext();
  const auto name = func->getName().str();
  const auto module_func_type = llvm::dyn_cast<llvm::FunctionType>(
      remill::RecontextualizeType(func->getFunctionType(), module_context));

  // Try to get the old version of the function by name. If it exists and has
  // a body then erase it. As much as possible, we want to maintain referential
  // transparency w.r.t. user code, and not suddenly delete things out from
  // under them.
  auto new_version = target_module->getFunction(name);
  if (new_version) {
    CHECK_EQ(module_func_type, new_version->getFunctionType());
    if (!new_version->isDeclaration()) {
      EraseFunctionBody(new_version);
      CHECK(new_version->isDeclaration());
    }

  // It's possible that we've lifted this function before, but that it was
  // renamed by user code, and so the above check failed. Go check for that.
  } else {
    lifter_context.ForEachEntityAtAddress(address, [&](llvm::Constant *gv) {
      if (auto gv_func = llvm::dyn_cast<llvm::Function>(gv);
          gv_func && gv_func->getFunctionType() == module_func_type) {
        CHECK(!new_version);
        new_version = gv_func;
      }
    });
  }

  // This is the first time we're lifting this function, or even the first time
  // we're seeing a reference to it, so we will need to make the function in
  // the target module.
  if (!new_version) {
    new_version = llvm::Function::Create(module_func_type,
                                         llvm::GlobalValue::ExternalLinkage,
                                         name, target_module);
  }

  remill::CloneFunctionInto(func, new_version);

  // Now that we're done, erase the body of `func`. We keep `func` around
  // just in case it will be needed in future lifts.
  EraseFunctionBody(func);

  // Update the context to keep its internal concepts of what LLVM objects
  // correspond with which native binary addresses.
  lifter_context.AddEntity(new_version, address);

  // The function we just lifted may call other functions, so we need to go
  // find those and also use them to update the context.
  for (auto &inst : llvm::instructions(*func)) {
    if (auto call = llvm::dyn_cast<llvm::CallBase>(&inst)) {
      if (auto called_func = call->getCalledFunction()) {
        const auto called_func_name = called_func->getName().str();
        auto called_func_addr = AddressOfNamedFunction(called_func_name);
        if (called_func_addr) {
          lifter_context.AddEntity(called_func, *called_func_addr);
        }
      }
    }
  }

  return new_version;
}

}  // namespace anvill<|MERGE_RESOLUTION|>--- conflicted
+++ resolved
@@ -111,17 +111,10 @@
 }
 
 // This returns a special anvill built-in used to describe jumps tables
-<<<<<<< HEAD
-// inside lifted code
-static llvm::Function *GetAnvillSwitchFunc(llvm::Module &module,
-                                           bool complete,
-                                           llvm::Type* address_type) {
-=======
 // inside lifted code; It takes the address type to generate the function
 // parameters of correct type.
 static llvm::Function *GetAnvillSwitchFunc(llvm::Module &module, llvm::Type *type,
                                            bool complete) {
->>>>>>> ae574e04
 
   const auto &func_name =
       complete ? kAnvillSwitchCompleteFunc : kAnvillSwitchIncompleteFunc;
@@ -131,13 +124,8 @@
     return func;
   }
 
-<<<<<<< HEAD
-  auto return_type = address_type;
-  const std::vector<llvm::Type *> func_parameters = { address_type };
-=======
   auto &context = module.getContext();
   llvm::Type* func_parameters[] = {type};
->>>>>>> ae574e04
 
   auto func_type = llvm::FunctionType::get(type, func_parameters, true);
 
@@ -401,11 +389,7 @@
       // Invoke the anvill switch
       auto &module = *block->getModule();
       auto anvill_switch_func =
-<<<<<<< HEAD
-          GetAnvillSwitchFunc(module, target_list.complete, this->address_type);
-=======
           GetAnvillSwitchFunc(module, address_type, target_list.complete);
->>>>>>> ae574e04
 
       llvm::IRBuilder<> ir(block);
       auto next_pc = ir.CreateCall(anvill_switch_func, switch_parameters);
@@ -419,11 +403,7 @@
         auto dest = target_list.destination_list.at(dest_id);
         auto dest_block = GetOrCreateTargetBlock(dest);
 
-<<<<<<< HEAD
-        auto dest_id_as_value = llvm::ConstantInt::get(this->address_type, dest_id);
-=======
         auto dest_id_as_value = llvm::ConstantInt::get(address_type, dest_id);
->>>>>>> ae574e04
         switch_inst->addCase(dest_id_as_value, dest_block);
       }
     }
