--- conflicted
+++ resolved
@@ -135,35 +135,19 @@
 
         while jump_addr < block.end:
             info = bv.arch.get_instruction_info(bv.read(jump_addr, 16), jump_addr)
-<<<<<<< HEAD
+
             # Add a check if info is None; go to the next address
             if info is None:
-                break
-
-            # check if the instruction has branches
-            if info:
-                if len(info.branches) != 0:
-                    candidates.append(jump_addr)
-                    break
-
-                jump_addr += info.length
-            else:
                 DEBUG(f"Could not get instruction at jump destination: {jump_addr:x}")
                 break
 
-=======
             # check if the instruction has branches
-            if info:
-                if len(info.branches) != 0:
-                    candidates.append(jump_addr)
-                    break
-
-                jump_addr += info.length
-            else:
-                DEBUG(f"Could not get instruction at jump destination: {jump_addr:x}")
+            if len(info.branches) != 0:
+                candidates.append(jump_addr)
                 break
 
->>>>>>> f79df406
+            jump_addr += info.length
+
         if jump_addr >= block.end:
             continue
 
@@ -214,7 +198,6 @@
         # entry; A tail call can also be identified as unresolved branch. Identify
         # the tail call target in such case
         info = bv.arch.get_instruction_info(bv.read(jump_ea, 16), jump_ea)
-<<<<<<< HEAD
         if info is None:
             DEBUG(f"Could not get instruction at jump destination: {jump_ea:x}")
             continue
@@ -233,26 +216,6 @@
                 bn.BranchType.UnresolvedBranch,
             ):
                 branch_targets = _get_jump_targets_unresolved(bv, jump_ea, entry_ea)
-=======
-        if info:
-            for branch in info.branches:
-                if branch.type in (
-                    bn.BranchType.TrueBranch,
-                    bn.BranchType.FalseBranch,
-                    bn.BranchType.UnconditionalBranch,
-                ):
-                    branch_targets.append(branch.target)
-
-                elif branch.type in (
-                    bn.BranchType.IndirectBranch,
-                    bn.BranchType.UnresolvedBranch,
-                ):
-                    branch_targets = _get_jump_targets_unresolved(bv, jump_ea, entry_ea)
-
-                # TODO(AK): Handle other type of branches
-        else:
-            DEBUG(f"Could not get instruction at jump destination: {jump_ea:x}")
->>>>>>> f79df406
 
         jump_targets[jump_ea] = branch_targets
 
