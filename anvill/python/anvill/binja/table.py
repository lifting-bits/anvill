# Copyright (c) 2020-present Trail of Bits, Inc.
#
# This program is free software: you can redistribute it and/or modify
# it under the terms of the GNU Affero General Public License as
# published by the Free Software Foundation, either version 3 of the
# License, or (at your option) any later version.
#
# This program is distributed in the hope that it will be useful,
# but WITHOUT ANY WARRANTY; without even the implied warranty of
# MERCHANTABILITY or FITNESS FOR A PARTICULAR PURPOSE.  See the
# GNU Affero General Public License for more details.
#
# You should have received a copy of the GNU Affero General Public License
# along with this program.  If not, see <http://www.gnu.org/licenses/>.

import binaryninja as bn
from typing import Optional

from .bninstruction import *

from anvill.util import *

_BADADDR = 0xFFFFFFFFFFFFFFFF


def _evaluate_destination_expression(bv, inst, dest):
    """The function extract possible target ea from the destination
    expression of the jump or tail calls.
    """
    target_eas = []
    if is_constant_pointer(bv, dest) or is_import_address(bv, dest):
        const_ea = dest.constant
        target_eas.append(const_ea)

    elif is_memory_inst(bv, dest) or is_unimplemented_mem(bv, dest):
        possible_value = dest.value
        if is_constant_pointer(bv, possible_value):
            const_ea = possible_value.constant
            target_eas.append(const_ea)

    elif is_register_inst(bv, dest) or is_push_inst(bv, inst):
        if isinstance(dest.src, bn.lowlevelil.ILRegister):
            possible_pointer = inst.get_reg_value(dest.src.name)

            if (
                possible_pointer.type
                == bn.function.RegisterValueType.ConstantPointerValue
                or possible_pointer.type
                == bn.function.RegisterValueType.ExternalPointerValue
                or possible_pointer.type
                == bn.function.RegisterValueType.ImportedAddressValue
            ):
                target_eas.append(possible_pointer.value)

    else:
        DEBUG(f"Unhandled destination expressions inst {inst} dest {repr(dest)}")

    return target_eas


def _extract_targets_from_tailcall(bv, inst):
    """Get the target ea for the instructions with tail calls"""
    if not (
        isinstance(inst, bn.LowLevelILInstruction)
        or isinstance(inst, bn.MediumLevelILInstruction)
    ):
        return

    target_eas = []

    if not is_function_tailcall(bv, inst):
        return target_eas

    target_eas.extend(_evaluate_destination_expression(bv, inst, inst.dest))

    # if instruction is not mlil; call the function with mlil
    if not isinstance(inst, bn.MediumLevelILInstruction):
        if inst.mlil:
            target_eas.extend(_extract_targets_from_tailcall(bv, inst.mlil))

    return target_eas


def _extract_targets_from_jump(bv, inst):
    """Get the target ea from the jump instructions"""
    if not (
        isinstance(inst, bn.LowLevelILInstruction)
        or isinstance(inst, bn.MediumLevelILInstruction)
    ):
        return

    target_eas = []

    if not is_jump(bv, inst):
        return target_eas

    target_eas.extend(_evaluate_destination_expression(bv, inst, inst.dest))

    # if the instruction is not mlil, call the function with MLIL. It gets
    # the target ea if they are not recovered from llil
    if not isinstance(inst, bn.MediumLevelILInstruction):
        if inst.mlil:
            target_eas.extend(_extract_targets_from_jump(bv, inst.mlil))

    return target_eas


def _extract_targets_from_jump_to(bv, inst):
    """If the instruction is jump to, it is a jump table
    constructs and contains the list of possible targets
    """

    if not (
        isinstance(inst, bn.LowLevelILInstruction)
        or isinstance(inst, bn.MediumLevelILInstruction)
    ):
        return

    target_eas = []
    possible_targets = inst.targets
    for block in bv.get_basic_blocks_at(inst.address):
        for target in possible_targets:
            target_eas.append(target)

    return target_eas


def _find_jumps_near(bv, addr):
    """Find indirect jump instructions near instruction at
    address `addr`. Return empty list if not found
    """
    candidates = []
    for block in bv.get_basic_blocks_at(addr):
        jump_addr = addr

        while jump_addr < block.end:
            info = bv.arch.get_instruction_info(bv.read(jump_addr, 16), jump_addr)
            # Add a check if info is None; go to the next address
            if info is None:
                break

            # check if the instruction has branches
            if info:
                if len(info.branches) != 0:
                    candidates.append(jump_addr)
                    break

                jump_addr += info.length
            else:
                DEBUG(f"Could not get instruction at jump destination: {jump_addr:x}")
                break

        if jump_addr >= block.end:
            continue

    return candidates


def is_jump_addr(bv, addr):
    info = bv.arch.get_instruction_info(bv.read(addr, 16), addr)
    return info and len(info.branches) != 0


def _get_jump_targets_unresolved(bv, jump_ea, entry_ea=_BADADDR):
    """The jump target branches can be unresolved. The function
    goes through the jump instruction and identify the possible
    targets
    """
    target_eas = []
    for function in bv.get_functions_containing(jump_ea):
        insn_il = function.get_low_level_il_at(jump_ea)
        if is_function_tailcall(bv, insn_il):
            target_eas = _extract_targets_from_tailcall(bv, insn_il)

        elif is_jump(bv, insn_il):
            target_eas = _extract_targets_from_jump(bv, insn_il)

        elif is_jump_to(bv, insn_il):
            target_eas = _extract_targets_from_jump_to(bv, insn_il)

    return [ea for ea in target_eas if ea != 0]


def get_jump_targets(bv, inst_ea, entry_ea=_BADADDR):
    """Get jump targets for the instruction at address `addr`. If
    the instruction is not a jump instruction; find all jumps
    near the instruction and get their targets.
    """

    jump_targets = dict()
    if not is_jump_addr(bv, inst_ea):
        jump_eas = _find_jumps_near(bv, inst_ea)
    else:
        jump_eas = [inst_ea]

    for jump_ea in jump_eas:
        branch_targets = []

        # if the targets of the branch is unresolved, it could be a jump table
        # entry; A tail call can also be identified as unresolved branch. Identify
        # the tail call target in such case
        info = bv.arch.get_instruction_info(bv.read(jump_ea, 16), jump_ea)
<<<<<<< HEAD
        if info:
            for branch in info.branches:
                if branch.type in (
                    bn.BranchType.TrueBranch,
                    bn.BranchType.FalseBranch,
                    bn.BranchType.UnconditionalBranch,
                ):
                    branch_targets.append(branch.target)

                elif branch.type in (
                    bn.BranchType.IndirectBranch,
                    bn.BranchType.UnresolvedBranch,
                ):
                    branch_targets = _get_jump_targets_unresolved(bv, jump_ea, entry_ea)

                # TODO(AK): Handle other type of branches
        else:
            DEBUG(f"Could not get instruction at jump destination: {jump_ea:x}")
=======
        if info is None:
            continue

        for branch in info.branches:
            if branch.type in (
                bn.BranchType.TrueBranch,
                bn.BranchType.FalseBranch,
                bn.BranchType.UnconditionalBranch,
            ):
                branch_targets.append(branch.target)

            elif branch.type in (
                bn.BranchType.IndirectBranch,
                bn.BranchType.UnresolvedBranch,
            ):
                branch_targets = _get_jump_targets_unresolved(bv, jump_ea, entry_ea)
>>>>>>> 54de2731

        jump_targets[jump_ea] = branch_targets

    return jump_targets<|MERGE_RESOLUTION|>--- conflicted
+++ resolved
@@ -200,29 +200,11 @@
         # entry; A tail call can also be identified as unresolved branch. Identify
         # the tail call target in such case
         info = bv.arch.get_instruction_info(bv.read(jump_ea, 16), jump_ea)
-<<<<<<< HEAD
-        if info:
-            for branch in info.branches:
-                if branch.type in (
-                    bn.BranchType.TrueBranch,
-                    bn.BranchType.FalseBranch,
-                    bn.BranchType.UnconditionalBranch,
-                ):
-                    branch_targets.append(branch.target)
-
-                elif branch.type in (
-                    bn.BranchType.IndirectBranch,
-                    bn.BranchType.UnresolvedBranch,
-                ):
-                    branch_targets = _get_jump_targets_unresolved(bv, jump_ea, entry_ea)
-
-                # TODO(AK): Handle other type of branches
-        else:
+        if info is None:
             DEBUG(f"Could not get instruction at jump destination: {jump_ea:x}")
-=======
-        if info is None:
             continue
-
+        
+        # TODO(AK): Handle other type of branches
         for branch in info.branches:
             if branch.type in (
                 bn.BranchType.TrueBranch,
@@ -236,7 +218,6 @@
                 bn.BranchType.UnresolvedBranch,
             ):
                 branch_targets = _get_jump_targets_unresolved(bv, jump_ea, entry_ea)
->>>>>>> 54de2731
 
         jump_targets[jump_ea] = branch_targets
 
